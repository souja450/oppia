--- conflicted
+++ resolved
@@ -878,19 +878,13 @@
             stats_domain.SubmittedAnswer.from_dict(submitted_answer_dict)
             for submitted_answer_dict in item.submitted_answer_list]
         new_submitted_answer_sizes = []
-        deleted_large_bucket_id = False
         for submitted_answer in submitted_answers:
             if submitted_answer.large_bucket_entity_id:
                 submitted_answer.large_bucket_entity_id = None
-<<<<<<< HEAD
-                deleted_large_bucket_id = True
-            new_submitted_answer_sizes.append(submitted_answer.json_size)
-=======
                 new_submitted_answer_sizes.append(
                     _get_answer_dict_size(submitted_answer.to_dict()))
->>>>>>> 59d978ea
         # If any answers were submitted, update the model.
-        if deleted_large_bucket_id:
+        if new_submitted_answer_sizes:
             item.submitted_answer_list = [
                 submitted_answer.to_dict()
                 for submitted_answer in submitted_answers]
