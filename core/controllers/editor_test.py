# Copyright 2014 The Oppia Authors. All Rights Reserved.
#
# Licensed under the Apache License, Version 2.0 (the "License");
# you may not use this file except in compliance with the License.
# You may obtain a copy of the License at
#
#      http://www.apache.org/licenses/LICENSE-2.0
#
# Unless required by applicable law or agreed to in writing, software
# distributed under the License is distributed on an "AS-IS" BASIS,
# WITHOUT WARRANTIES OR CONDITIONS OF ANY KIND, either express or implied.
# See the License for the specific language governing permissions and
# limitations under the License.

"""Tests for the exploration editor page."""

import datetime
import os
import StringIO
import zipfile

<<<<<<< HEAD
from core import jobs_registry
=======
from core.controllers import dashboard
>>>>>>> 7cbfeeb3
from core.controllers import editor
from core.domain import config_services
from core.domain import exp_domain
from core.domain import exp_services
from core.domain import stats_domain
from core.domain import stats_jobs_continuous_test
from core.domain import rights_manager
from core.domain import rule_domain
from core.platform import models
from core.tests import test_utils
import feconf

(user_models,) = models.Registry.import_models([models.NAMES.user])


class BaseEditorControllerTest(test_utils.GenericTestBase):

    CAN_EDIT_STR = 'GLOBALS.can_edit = JSON.parse(\'true\');'
    CANNOT_EDIT_STR = 'GLOBALS.can_edit = JSON.parse(\'false\');'

    def setUp(self):
        """Completes the sign-up process for self.EDITOR_EMAIL."""
        super(BaseEditorControllerTest, self).setUp()
        self.signup(self.EDITOR_EMAIL, self.EDITOR_USERNAME)
        self.signup(self.ADMIN_EMAIL, self.ADMIN_USERNAME)
        self.signup(self.OWNER_EMAIL, self.OWNER_USERNAME)
        self.signup(self.VIEWER_EMAIL, self.VIEWER_USERNAME)

        self.owner_id = self.get_user_id_from_email(self.OWNER_EMAIL)
        self.editor_id = self.get_user_id_from_email(self.EDITOR_EMAIL)
        self.viewer_id = self.get_user_id_from_email(self.VIEWER_EMAIL)

        self.set_admins([self.ADMIN_USERNAME])

    def assert_can_edit(self, response_body):
        """Returns True if the response body indicates that the exploration is
        editable."""
        self.assertIn(self.CAN_EDIT_STR, response_body)
        self.assertNotIn(self.CANNOT_EDIT_STR, response_body)

    def assert_cannot_edit(self, response_body):
        """Returns True if the response body indicates that the exploration is
        not editable."""
        self.assertIn(self.CANNOT_EDIT_STR, response_body)
        self.assertNotIn(self.CAN_EDIT_STR, response_body)


class EditorTest(BaseEditorControllerTest):

    ALL_CONTINUOUS_COMPUTATION_MANAGERS_FOR_TESTS = [
        stats_jobs_continuous_test.ModifiedInteractionAnswerSummariesAggregator
    ]

    def setUp(self):
        super(EditorTest, self).setUp()
        exp_services.load_demo('0')
        rights_manager.release_ownership_of_exploration(
            feconf.SYSTEM_COMMITTER_ID, '0')

    def test_editor_page(self):
        """Test access to editor pages for the sample exploration."""

        # Check that non-editors can access, but not edit, the editor page.
        response = self.testapp.get('/create/0')
        self.assertEqual(response.status_int, 200)
        self.assertIn('Help others learn new things.', response.body)
        self.assert_cannot_edit(response.body)

        # Log in as an editor.
        self.login(self.EDITOR_EMAIL)

        # Check that it is now possible to access and edit the editor page.
        response = self.testapp.get('/create/0')
        self.assertIn('Help others learn new things.', response.body)
        self.assertEqual(response.status_int, 200)
        self.assert_can_edit(response.body)
        self.assertIn('Stats', response.body)
        self.assertIn('History', response.body)
        # Test that the value generator JS is included.
        self.assertIn('RandomSelector', response.body)

        self.logout()

    def test_new_state_template(self):
        """Test the validity of the NEW_STATE_TEMPLATE."""

        exploration = exp_services.get_exploration_by_id('0')
        exploration.add_states([feconf.DEFAULT_INIT_STATE_NAME])
        new_state_dict = exploration.states[
            feconf.DEFAULT_INIT_STATE_NAME].to_dict()
        self.assertEqual(new_state_dict, editor.NEW_STATE_TEMPLATE)

    def test_that_default_exploration_cannot_be_published(self):
        """Test that publishing a default exploration raises an error
        due to failing strict validation.
        """
        self.login(self.EDITOR_EMAIL)

        response = self.testapp.get(feconf.DASHBOARD_URL)
        self.assertEqual(response.status_int, 200)
        csrf_token = self.get_csrf_token_from_response(
            response, token_type=feconf.CSRF_PAGE_NAME_CREATE_EXPLORATION)
        exp_id = self.post_json(
            feconf.NEW_EXPLORATION_URL, {}, csrf_token
        )[dashboard.EXPLORATION_ID_KEY]

        response = self.testapp.get('/create/%s' % exp_id)
        csrf_token = self.get_csrf_token_from_response(response)
        rights_url = '%s/%s' % (feconf.EXPLORATION_RIGHTS_PREFIX, exp_id)
        self.put_json(rights_url, {
            'is_public': True,
        }, csrf_token, expect_errors=True, expected_status_int=400)

        self.logout()

    def test_add_new_state_error_cases(self):
        """Test the error cases for adding a new state to an exploration."""
        current_version = 1

        self.login(self.EDITOR_EMAIL)
        response = self.testapp.get('/create/0')
        csrf_token = self.get_csrf_token_from_response(response)

        def _get_payload(new_state_name, version=None):
            result = {
                'change_list': [{
                    'cmd': 'add_state',
                    'state_name': new_state_name
                }],
                'commit_message': 'Add new state',
            }
            if version is not None:
                result['version'] = version
            return result

        def _put_and_expect_400_error(payload):
            return self.put_json(
                '/createhandler/data/0', payload, csrf_token,
                expect_errors=True, expected_status_int=400)

        # A request with no version number is invalid.
        response_dict = _put_and_expect_400_error(_get_payload('New state'))
        self.assertIn('a version must be specified', response_dict['error'])

        # A request with the wrong version number is invalid.
        response_dict = _put_and_expect_400_error(
            _get_payload('New state', 123))
        self.assertIn('which is too old', response_dict['error'])

        # A request with an empty state name is invalid.
        response_dict = _put_and_expect_400_error(
            _get_payload('', current_version))
        self.assertIn('should be between 1 and 50', response_dict['error'])

        # A request with a really long state name is invalid.
        response_dict = _put_and_expect_400_error(
            _get_payload('a' * 100, current_version))
        self.assertIn('should be between 1 and 50', response_dict['error'])

        # A request with a state name containing invalid characters is
        # invalid.
        response_dict = _put_and_expect_400_error(
            _get_payload('[Bad State Name]', current_version))
        self.assertIn('Invalid character [', response_dict['error'])

        # A name cannot have spaces at the front or back.
        response_dict = _put_and_expect_400_error(
            _get_payload('  aa', current_version))
        self.assertIn('start or end with whitespace', response_dict['error'])
        response_dict = _put_and_expect_400_error(
            _get_payload('aa\t', current_version))
        self.assertIn('end with whitespace', response_dict['error'])
        response_dict = _put_and_expect_400_error(
            _get_payload('\n', current_version))
        self.assertIn('end with whitespace', response_dict['error'])

        # A name cannot have consecutive whitespace.
        response_dict = _put_and_expect_400_error(
            _get_payload('The   B', current_version))
        self.assertIn('Adjacent whitespace', response_dict['error'])
        response_dict = _put_and_expect_400_error(
            _get_payload('The\t\tB', current_version))
        self.assertIn('Adjacent whitespace', response_dict['error'])

        self.logout()

    def test_untrained_answers_handler(self):
        with self.swap(feconf, 'SHOW_TRAINABLE_UNRESOLVED_ANSWERS', True):
            def _create_answer(value, count=1):
<<<<<<< HEAD
                return {'answer': value, 'frequency': count}
=======
                return {'value': value, 'count': count}

>>>>>>> 7cbfeeb3
            def _create_training_data(*arg):
                return [_create_answer(value) for value in arg]

            # Load the fuzzy rules demo exploration.
            exp_services.load_demo('15')
            rights_manager.release_ownership_of_exploration(
                feconf.SYSTEM_COMMITTER_ID, '15')

            exploration_dict = self.get_json(
                '%s/15' % feconf.EXPLORATION_INIT_URL_PREFIX)
            self.assertEqual(
                exploration_dict['exploration']['title'],
                'Demonstrating fuzzy rules')

            # This test uses the interaction which supports numeric input.
            state_name = 'text'

            self.assertIn(
                state_name, exploration_dict['exploration']['states'])
            self.assertEqual(
                exploration_dict['exploration']['states'][state_name][
                    'interaction']['id'], 'TextInput')

            # Input happy since there is an explicit rule checking for that.
            self.submit_answer('15', state_name, 'happy')

            # Input text not at all similar to happy (default outcome).
            self.submit_answer('15', state_name, 'sad')

            # Input cheerful: this is current training data and falls under the
            # fuzzy rule.
            self.submit_answer('15', state_name, 'cheerful')

            # Input joyful: this is not training data but will be classified
            # under the fuzzy rule.
            self.submit_answer('15', state_name, 'joyful')

            # Perform answer summarization on the summarized answers.
            with self.swap(
                    jobs_registry, 'ALL_CONTINUOUS_COMPUTATION_MANAGERS',
                    self.ALL_CONTINUOUS_COMPUTATION_MANAGERS_FOR_TESTS):
                # Run job on exploration with answers
                stats_jobs_continuous_test.ModifiedInteractionAnswerSummariesAggregator.start_computation()
                self.assertEqual(self.count_jobs_in_taskqueue(), 1)
                self.process_and_flush_pending_tasks()
                self.assertEqual(self.count_jobs_in_taskqueue(), 0)

            # Log in as an editor.
            self.login(self.EDITOR_EMAIL)
            response = self.testapp.get('/create/15')
            csrf_token = self.get_csrf_token_from_response(response)
            url = str('/createhandler/training_data/15/%s' % state_name)

            exploration_dict = self.get_json(
                '%s/15' % feconf.EXPLORATION_INIT_URL_PREFIX)

            # Only two of the four submitted answers should be unhandled.
            response_dict = self.get_json(url)
            self.assertEqual(
                response_dict['unhandled_answers'],
                _create_training_data('sad', 'joyful'))

            # If the confirmed unclassified answers is trained for one of the
            # values, it should no longer show up in unhandled answers.
            self.put_json('/createhandler/data/15', {
                'change_list': [{
                    'cmd': exp_domain.CMD_EDIT_STATE_PROPERTY,
                    'state_name': state_name,
                    'property_name': (
                        exp_domain.STATE_PROPERTY_UNCLASSIFIED_ANSWERS),
                    'new_value': ['sad']
                }],
                'commit_message': 'Update confirmed unclassified answers',
                'version': exploration_dict['version'],
            }, csrf_token)
            response_dict = self.get_json(url)
            self.assertEqual(
                response_dict['unhandled_answers'],
                _create_training_data('joyful'))

            exploration_dict = self.get_json(
                '%s/15' % feconf.EXPLORATION_INIT_URL_PREFIX)

            # If one of the values is added to the training data of a fuzzy
            # rule, then it should not be returned as an unhandled answer.
            state = exploration_dict['exploration']['states'][state_name]
            answer_group = state['interaction']['answer_groups'][1]
            rule_spec = answer_group['rule_specs'][0]
            self.assertEqual(
                rule_spec['rule_type'], rule_domain.FUZZY_RULE_TYPE)
            rule_spec['inputs']['training_data'].append('joyful')

            self.put_json('/createhandler/data/15', {
                'change_list': [{
                    'cmd': exp_domain.CMD_EDIT_STATE_PROPERTY,
                    'state_name': state_name,
                    'property_name': (
                        exp_domain.STATE_PROPERTY_UNCLASSIFIED_ANSWERS),
                    'new_value': []
                }, {
                    'cmd': exp_domain.CMD_EDIT_STATE_PROPERTY,
                    'state_name': state_name,
                    'property_name': (
                        exp_domain.STATE_PROPERTY_INTERACTION_ANSWER_GROUPS),
                    'new_value': state['interaction']['answer_groups']
                }],
                'commit_message': 'Update confirmed unclassified answers',
                'version': exploration_dict['version'],
            }, csrf_token)
            response_dict = self.get_json(url)
            self.assertEqual(
                response_dict['unhandled_answers'],
                _create_training_data('sad'))

            exploration_dict = self.get_json(
                '%s/15' % feconf.EXPLORATION_INIT_URL_PREFIX)

            # If both are classified, then nothing should be returned
            # unhandled.
            self.put_json('/createhandler/data/15', {
                'change_list': [{
                    'cmd': exp_domain.CMD_EDIT_STATE_PROPERTY,
                    'state_name': state_name,
                    'property_name': (
                        exp_domain.STATE_PROPERTY_UNCLASSIFIED_ANSWERS),
                    'new_value': ['sad']
                }],
                'commit_message': 'Update confirmed unclassified answers',
                'version': exploration_dict['version'],
            }, csrf_token)
            response_dict = self.get_json(url)
            self.assertEqual(response_dict['unhandled_answers'], [])

            exploration_dict = self.get_json(
                '%s/15' % feconf.EXPLORATION_INIT_URL_PREFIX)

            # If one of the existing training data elements in the fuzzy rule
            # is removed (5 in this case), but it is not backed up by an
            # answer, it will not be returned as potential training data.
            state = exploration_dict['exploration']['states'][state_name]
            answer_group = state['interaction']['answer_groups'][1]
            rule_spec = answer_group['rule_specs'][0]
            del rule_spec['inputs']['training_data'][1]
            self.put_json('/createhandler/data/15', {
                'change_list': [{
                    'cmd': exp_domain.CMD_EDIT_STATE_PROPERTY,
                    'state_name': state_name,
                    'property_name': (
                        exp_domain.STATE_PROPERTY_INTERACTION_ANSWER_GROUPS),
                    'new_value': state['interaction']['answer_groups']
                }],
                'commit_message': 'Update confirmed unclassified answers',
                'version': exploration_dict['version'],
            }, csrf_token)
            response_dict = self.get_json(url)
            self.assertEqual(response_dict['unhandled_answers'], [])

            self.logout()


class DownloadIntegrationTest(BaseEditorControllerTest):
    """Test handler for exploration and state download."""

    SAMPLE_JSON_CONTENT = {
        'State A': ("""content:
- type: text
  value: ''
interaction:
  answer_groups: []
  confirmed_unclassified_answers: []
  customization_args:
    placeholder:
      value: ''
    rows:
      value: 1
  default_outcome:
    dest: State A
    feedback: []
    param_changes: []
  fallbacks: []
  id: TextInput
param_changes: []
"""),
        'State B': ("""content:
- type: text
  value: ''
interaction:
  answer_groups: []
  confirmed_unclassified_answers: []
  customization_args:
    placeholder:
      value: ''
    rows:
      value: 1
  default_outcome:
    dest: State B
    feedback: []
    param_changes: []
  fallbacks: []
  id: TextInput
param_changes: []
"""),
        feconf.DEFAULT_INIT_STATE_NAME: ("""content:
- type: text
  value: ''
interaction:
  answer_groups: []
  confirmed_unclassified_answers: []
  customization_args:
    placeholder:
      value: ''
    rows:
      value: 1
  default_outcome:
    dest: %s
    feedback: []
    param_changes: []
  fallbacks: []
  id: TextInput
param_changes: []
""") % feconf.DEFAULT_INIT_STATE_NAME
    }

    SAMPLE_STATE_STRING = ("""content:
- type: text
  value: ''
interaction:
  answer_groups: []
  confirmed_unclassified_answers: []
  customization_args:
    placeholder:
      value: ''
    rows:
      value: 1
  default_outcome:
    dest: State A
    feedback: []
    param_changes: []
  fallbacks: []
  id: TextInput
param_changes: []
""")

    def test_exploration_download_handler_for_default_exploration(self):
        self.login(self.EDITOR_EMAIL)
        owner_id = self.get_user_id_from_email(self.EDITOR_EMAIL)

        # Create a simple exploration
        exp_id = 'eid'
        self.save_new_valid_exploration(
            exp_id, owner_id,
            title='The title for ZIP download handler test!',
            category='This is just a test category',
            objective='')

        exploration = exp_services.get_exploration_by_id(exp_id)
        init_state = exploration.states[exploration.init_state_name]
        init_interaction = init_state.interaction
        init_interaction.default_outcome.dest = exploration.init_state_name
        exploration.add_states(['State A', 'State 2', 'State 3'])
        exploration.states['State A'].update_interaction_id('TextInput')
        exploration.states['State 2'].update_interaction_id('TextInput')
        exploration.states['State 3'].update_interaction_id('TextInput')
        exploration.rename_state('State 2', 'State B')
        exploration.delete_state('State 3')
        exp_services._save_exploration(  # pylint: disable=protected-access
            owner_id, exploration, '', [])
        response = self.testapp.get('/create/%s' % exp_id)

        # Check download to zip file
        # Download to zip file using download handler
        download_url = '/createhandler/download/%s' % exp_id
        response = self.testapp.get(download_url)

        # Check downloaded zip file
        self.assertEqual(response.headers['Content-Type'], 'text/plain')
        filename = 'oppia-ThetitleforZIPdownloadhandlertest!-v2.zip'
        self.assertEqual(response.headers['Content-Disposition'],
                         'attachment; filename=%s' % str(filename))
        zf_saved = zipfile.ZipFile(StringIO.StringIO(response.body))
        self.assertEqual(
            zf_saved.namelist(),
            ['The title for ZIP download handler test!.yaml'])

        # Load golden zip file
        with open(os.path.join(
            feconf.TESTS_DATA_DIR,
            'oppia-ThetitleforZIPdownloadhandlertest!-v2-gold.zip'),
                  'rb') as f:
            golden_zipfile = f.read()
        zf_gold = zipfile.ZipFile(StringIO.StringIO(golden_zipfile))

        # Compare saved with golden file
        self.assertEqual(
            zf_saved.open(
                'The title for ZIP download handler test!.yaml').read(),
            zf_gold.open(
                'The title for ZIP download handler test!.yaml').read())

        # Check download to JSON
        exploration.update_objective('Test JSON download')
        exp_services._save_exploration(  # pylint: disable=protected-access
            owner_id, exploration, '', [])

        # Download to JSON string using download handler
        self.maxDiff = None
        download_url = (
            '/createhandler/download/%s?output_format=%s&width=50' %
            (exp_id, feconf.OUTPUT_FORMAT_JSON))
        response = self.get_json(download_url)

        # Check downloaded dict
        self.assertEqual(self.SAMPLE_JSON_CONTENT, response)

        self.logout()

    def test_state_download_handler_for_default_exploration(self):

        self.login(self.EDITOR_EMAIL)
        owner_id = self.get_user_id_from_email(self.EDITOR_EMAIL)

        # Create a simple exploration
        exp_id = 'eid'
        self.save_new_valid_exploration(
            exp_id, owner_id,
            title='The title for states download handler test!',
            category='This is just a test category')

        exploration = exp_services.get_exploration_by_id(exp_id)
        exploration.add_states(['State A', 'State 2', 'State 3'])
        exploration.states['State A'].update_interaction_id('TextInput')
        exploration.states['State 2'].update_interaction_id('TextInput')
        exploration.states['State 3'].update_interaction_id('TextInput')
        exploration.rename_state('State 2', 'State B')
        exploration.delete_state('State 3')
        exp_services._save_exploration(  # pylint: disable=protected-access
            owner_id, exploration, '', [])
        response = self.testapp.get('/create/%s' % exp_id)

        # Check download state as YAML string
        self.maxDiff = None
        state_name = 'State%20A'
        download_url = (
            '/createhandler/download_state/%s?state=%s&width=50' %
            (exp_id, state_name))
        response = self.testapp.get(download_url)
        self.assertEqual(self.SAMPLE_STATE_STRING, response.body)

        self.logout()


class ExplorationDeletionRightsTest(BaseEditorControllerTest):

    def test_deletion_rights_for_unpublished_exploration(self):
        """Test rights management for deletion of unpublished explorations."""
        unpublished_exp_id = 'unpublished_eid'
        exploration = exp_domain.Exploration.create_default_exploration(
            unpublished_exp_id)
        exp_services.save_new_exploration(self.owner_id, exploration)

        rights_manager.assign_role_for_exploration(
            self.owner_id, unpublished_exp_id, self.editor_id,
            rights_manager.ROLE_EDITOR)

        self.login(self.EDITOR_EMAIL)
        response = self.testapp.delete(
            '/createhandler/data/%s' % unpublished_exp_id, expect_errors=True)
        self.assertEqual(response.status_int, 401)
        self.logout()

        self.login(self.VIEWER_EMAIL)
        response = self.testapp.delete(
            '/createhandler/data/%s' % unpublished_exp_id, expect_errors=True)
        self.assertEqual(response.status_int, 401)
        self.logout()

        self.login(self.OWNER_EMAIL)
        response = self.testapp.delete(
            '/createhandler/data/%s' % unpublished_exp_id)
        self.assertEqual(response.status_int, 200)
        self.logout()

    def test_deletion_rights_for_published_exploration(self):
        """Test rights management for deletion of published explorations."""
        published_exp_id = 'published_eid'
        exploration = exp_domain.Exploration.create_default_exploration(
            published_exp_id, title='A title', category='A category')
        exp_services.save_new_exploration(self.owner_id, exploration)

        rights_manager.assign_role_for_exploration(
            self.owner_id, published_exp_id, self.editor_id,
            rights_manager.ROLE_EDITOR)
        rights_manager.publish_exploration(self.owner_id, published_exp_id)

        self.login(self.EDITOR_EMAIL)
        response = self.testapp.delete(
            '/createhandler/data/%s' % published_exp_id, expect_errors=True)
        self.assertEqual(response.status_int, 401)
        self.logout()

        self.login(self.VIEWER_EMAIL)
        response = self.testapp.delete(
            '/createhandler/data/%s' % published_exp_id, expect_errors=True)
        self.assertEqual(response.status_int, 401)
        self.logout()

        self.login(self.OWNER_EMAIL)
        response = self.testapp.delete(
            '/createhandler/data/%s' % published_exp_id, expect_errors=True)
        self.assertEqual(response.status_int, 401)
        self.logout()

        self.login(self.ADMIN_EMAIL)
        response = self.testapp.delete(
            '/createhandler/data/%s' % published_exp_id)
        self.assertEqual(response.status_int, 200)
        self.logout()


class VersioningIntegrationTest(BaseEditorControllerTest):
    """Test retrieval of and reverting to old exploration versions."""

    EXP_ID = '0'

    def setUp(self):
        """Create exploration with two versions"""
        super(VersioningIntegrationTest, self).setUp()

        exp_services.load_demo(self.EXP_ID)
        rights_manager.release_ownership_of_exploration(
            feconf.SYSTEM_COMMITTER_ID, self.EXP_ID)

        self.login(self.EDITOR_EMAIL)
        self.editor_id = self.get_user_id_from_email(self.EDITOR_EMAIL)

        # In version 2, change the objective and the initial state content.
        exploration = exp_services.get_exploration_by_id(self.EXP_ID)
        exp_services.update_exploration(
            self.editor_id, self.EXP_ID, [{
                'cmd': 'edit_exploration_property',
                'property_name': 'objective',
                'new_value': 'the objective',
            }, {
                'cmd': 'edit_state_property',
                'property_name': 'content',
                'state_name': exploration.init_state_name,
                'new_value': [{'type': 'text', 'value': 'ABC'}],
            }], 'Change objective and init state content')

    def test_reverting_to_old_exploration(self):
        """Test reverting to old exploration versions."""
        # Open editor page
        response = self.testapp.get(
            '%s/%s' % (feconf.EDITOR_URL_PREFIX, self.EXP_ID))
        csrf_token = self.get_csrf_token_from_response(response)

        # May not revert to any version that's not 1
        for rev_version in (-1, 0, 2, 3, 4, '1', ()):
            response_dict = self.post_json(
                '/createhandler/revert/%s' % self.EXP_ID, {
                    'current_version': 2,
                    'revert_to_version': rev_version
                }, csrf_token, expect_errors=True, expected_status_int=400)

            # Check error message
            if not isinstance(rev_version, int):
                self.assertIn('Expected an integer', response_dict['error'])
            else:
                self.assertIn('Cannot revert to version',
                              response_dict['error'])

            # Check that exploration is really not reverted to old version
            reader_dict = self.get_json(
                '%s/%s' % (feconf.EXPLORATION_INIT_URL_PREFIX, self.EXP_ID))
            init_state_name = reader_dict['exploration']['init_state_name']
            init_state_data = (
                reader_dict['exploration']['states'][init_state_name])
            init_content = init_state_data['content'][0]['value']
            self.assertIn('ABC', init_content)
            self.assertNotIn('Hi, welcome to Oppia!', init_content)

        # Revert to version 1
        rev_version = 1
        response_dict = self.post_json(
            '/createhandler/revert/%s' % self.EXP_ID, {
                'current_version': 2,
                'revert_to_version': rev_version
            }, csrf_token)

        # Check that exploration is really reverted to version 1
        reader_dict = self.get_json(
            '%s/%s' % (feconf.EXPLORATION_INIT_URL_PREFIX, self.EXP_ID))

        init_state_name = reader_dict['exploration']['init_state_name']
        init_state_data = (
            reader_dict['exploration']['states'][init_state_name])
        init_content = init_state_data['content'][0]['value']
        self.assertNotIn('ABC', init_content)
        self.assertIn('Hi, welcome to Oppia!', init_content)

    def test_versioning_for_default_exploration(self):
        """Test retrieval of old exploration versions."""
        # The latest version contains 'ABC'.
        reader_dict = self.get_json(
            '%s/%s' % (feconf.EXPLORATION_INIT_URL_PREFIX, self.EXP_ID))
        init_state_name = reader_dict['exploration']['init_state_name']
        init_state_data = (
            reader_dict['exploration']['states'][init_state_name])
        init_content = init_state_data['content'][0]['value']
        self.assertIn('ABC', init_content)
        self.assertNotIn('Hi, welcome to Oppia!', init_content)

        # v1 contains 'Hi, welcome to Oppia!'.
        reader_dict = self.get_json(
            '%s/%s?v=1' % (feconf.EXPLORATION_INIT_URL_PREFIX, self.EXP_ID))
        init_state_name = reader_dict['exploration']['init_state_name']
        init_state_data = (
            reader_dict['exploration']['states'][init_state_name])
        init_content = init_state_data['content'][0]['value']
        self.assertIn('Hi, welcome to Oppia!', init_content)
        self.assertNotIn('ABC', init_content)

        # v2 contains 'ABC'.
        reader_dict = self.get_json(
            '%s/%s?v=2' % (feconf.EXPLORATION_INIT_URL_PREFIX, self.EXP_ID))
        init_state_name = reader_dict['exploration']['init_state_name']
        init_state_data = (
            reader_dict['exploration']['states'][init_state_name])
        init_content = init_state_data['content'][0]['value']
        self.assertIn('ABC', init_content)
        self.assertNotIn('Hi, welcome to Oppia!', init_content)

        # v3 does not exist.
        response = self.testapp.get(
            '%s/%s?v=3' % (feconf.EXPLORATION_INIT_URL_PREFIX, self.EXP_ID),
            expect_errors=True)
        self.assertEqual(response.status_int, 404)


class ExplorationEditRightsTest(BaseEditorControllerTest):
    """Test the handling of edit rights for explorations."""

    def test_user_banning(self):
        """Test that banned users are banned."""

        exp_id = '0'
        exp_services.load_demo(exp_id)
        rights_manager.release_ownership_of_exploration(
            feconf.SYSTEM_COMMITTER_ID, exp_id)

        # Sign-up new editors Joe and Sandra.
        self.signup('joe@example.com', 'joe')
        self.signup('sandra@example.com', 'sandra')

        # Joe logs in.
        self.login('joe@example.com')

        response = self.testapp.get(feconf.LIBRARY_INDEX_URL)
        self.assertEqual(response.status_int, 200)
        response = self.testapp.get('/create/%s' % exp_id)
        self.assertEqual(response.status_int, 200)
        self.assert_can_edit(response.body)

        # Ban joe.
        config_services.set_property(
            feconf.SYSTEM_COMMITTER_ID, 'banned_usernames', ['joe'])

        # Test that Joe is banned. (He can still access the library page.)
        response = self.testapp.get(
            feconf.LIBRARY_INDEX_URL, expect_errors=True)
        self.assertEqual(response.status_int, 200)
        response = self.testapp.get('/create/%s' % exp_id, expect_errors=True)
        self.assertEqual(response.status_int, 200)
        self.assert_cannot_edit(response.body)

        # Joe logs out.
        self.logout()

        # Sandra logs in and is unaffected.
        self.login('sandra@example.com')
        response = self.testapp.get('/create/%s' % exp_id)
        self.assertEqual(response.status_int, 200)
        self.assert_can_edit(response.body)
        self.logout()


class ExplorationRightsIntegrationTest(BaseEditorControllerTest):
    """Test the handler for managing exploration editing rights."""

    COLLABORATOR_EMAIL = 'collaborator@example.com'
    COLLABORATOR_USERNAME = 'collab'
    COLLABORATOR2_EMAIL = 'collaborator2@example.com'
    COLLABORATOR2_USERNAME = 'collab2'
    COLLABORATOR3_EMAIL = 'collaborator3@example.com'
    COLLABORATOR3_USERNAME = 'collab3'

    def test_exploration_rights_handler(self):
        """Test exploration rights handler."""

        # Create several users
        self.signup(
            self.COLLABORATOR_EMAIL, username=self.COLLABORATOR_USERNAME)
        self.signup(
            self.COLLABORATOR2_EMAIL, username=self.COLLABORATOR2_USERNAME)
        self.signup(
            self.COLLABORATOR3_EMAIL, username=self.COLLABORATOR3_USERNAME)

        # Owner creates exploration
        self.login(self.OWNER_EMAIL)
        exp_id = 'eid'
        self.save_new_valid_exploration(
            exp_id, self.owner_id, title='Title for rights handler test!',
            category='My category')

        exploration = exp_services.get_exploration_by_id(exp_id)
        exploration.add_states(['State A', 'State 2', 'State 3'])
        exploration.states['State A'].update_interaction_id('TextInput')
        exploration.states['State 2'].update_interaction_id('TextInput')
        exploration.states['State 3'].update_interaction_id('TextInput')

        response = self.testapp.get(
            '%s/%s' % (feconf.EDITOR_URL_PREFIX, exp_id))
        csrf_token = self.get_csrf_token_from_response(response)

        # Owner adds rights for other users
        rights_url = '%s/%s' % (feconf.EXPLORATION_RIGHTS_PREFIX, exp_id)
        self.put_json(
            rights_url, {
                'version': exploration.version,
                'new_member_username': self.VIEWER_USERNAME,
                'new_member_role': rights_manager.ROLE_VIEWER
            }, csrf_token)
        self.put_json(
            rights_url, {
                'version': exploration.version,
                'new_member_username': self.COLLABORATOR_USERNAME,
                'new_member_role': rights_manager.ROLE_EDITOR
            }, csrf_token)
        self.put_json(
            rights_url, {
                'version': exploration.version,
                'new_member_username': self.COLLABORATOR2_USERNAME,
                'new_member_role': rights_manager.ROLE_EDITOR
            }, csrf_token)

        self.logout()

        # Check that viewer can access editor page but cannot edit.
        self.login(self.VIEWER_EMAIL)
        response = self.testapp.get('/create/%s' % exp_id, expect_errors=True)
        self.assertEqual(response.status_int, 200)
        self.assert_cannot_edit(response.body)
        self.logout()

        # Check that collaborator can access editor page and can edit.
        self.login(self.COLLABORATOR_EMAIL)
        response = self.testapp.get('/create/%s' % exp_id)
        self.assertEqual(response.status_int, 200)
        self.assert_can_edit(response.body)
        csrf_token = self.get_csrf_token_from_response(response)

        # Check that collaborator can add a new state called 'State 4'
        add_url = '%s/%s' % (feconf.EXPLORATION_DATA_PREFIX, exp_id)
        response_dict = self.put_json(
            add_url,
            {
                'version': exploration.version,
                'commit_message': 'Added State 4',
                'change_list': [{
                    'cmd': 'add_state',
                    'state_name': 'State 4'
                }, {
                    'cmd': 'edit_state_property',
                    'state_name': 'State 4',
                    'property_name': 'widget_id',
                    'new_value': 'TextInput',
                }]
            },
            csrf_token=csrf_token,
            expected_status_int=200
        )
        self.assertIn('State 4', response_dict['states'])

        # Check that collaborator cannot add new members
        exploration = exp_services.get_exploration_by_id(exp_id)
        rights_url = '%s/%s' % (feconf.EXPLORATION_RIGHTS_PREFIX, exp_id)
        response_dict = self.put_json(
            rights_url, {
                'version': exploration.version,
                'new_member_username': self.COLLABORATOR3_USERNAME,
                'new_member_role': rights_manager.ROLE_EDITOR,
            }, csrf_token, expect_errors=True, expected_status_int=401)
        self.assertEqual(response_dict['code'], 401)

        self.logout()

        # Check that collaborator2 can access editor page and can edit.
        self.login(self.COLLABORATOR2_EMAIL)
        response = self.testapp.get('/create/%s' % exp_id)
        self.assertEqual(response.status_int, 200)
        self.assert_can_edit(response.body)
        csrf_token = self.get_csrf_token_from_response(response)

        # Check that collaborator2 can add a new state called 'State 5'
        add_url = '%s/%s' % (feconf.EXPLORATION_DATA_PREFIX, exp_id)
        response_dict = self.put_json(
            add_url,
            {
                'version': exploration.version,
                'commit_message': 'Added State 5',
                'change_list': [{
                    'cmd': 'add_state',
                    'state_name': 'State 5'
                }, {
                    'cmd': 'edit_state_property',
                    'state_name': 'State 5',
                    'property_name': 'widget_id',
                    'new_value': 'TextInput',
                }]
            },
            csrf_token=csrf_token,
            expected_status_int=200
        )
        self.assertIn('State 5', response_dict['states'])

        # Check that collaborator2 cannot add new members.
        exploration = exp_services.get_exploration_by_id(exp_id)
        rights_url = '%s/%s' % (feconf.EXPLORATION_RIGHTS_PREFIX, exp_id)
        response_dict = self.put_json(
            rights_url, {
                'version': exploration.version,
                'new_member_username': self.COLLABORATOR3_USERNAME,
                'new_member_role': rights_manager.ROLE_EDITOR,
                }, csrf_token, expect_errors=True, expected_status_int=401)
        self.assertEqual(response_dict['code'], 401)

        self.logout()


class ModeratorEmailsTest(test_utils.GenericTestBase):
    """Integration test for post-moderator action emails."""

    EXP_ID = 'eid'

    def setUp(self):
        super(ModeratorEmailsTest, self).setUp()
        self.signup(self.EDITOR_EMAIL, self.EDITOR_USERNAME)
        self.editor_id = self.get_user_id_from_email(self.EDITOR_EMAIL)

        self.signup(self.MODERATOR_EMAIL, self.MODERATOR_USERNAME)
        self.set_moderators([self.MODERATOR_USERNAME])

        # The editor publishes an exploration.
        self.save_new_valid_exploration(
            self.EXP_ID, self.editor_id, title='My Exploration',
            end_state_name='END')
        rights_manager.publish_exploration(self.editor_id, self.EXP_ID)

        # Set the default email config.
        self.signup(self.ADMIN_EMAIL, self.ADMIN_USERNAME)
        self.admin_id = self.get_user_id_from_email(self.ADMIN_EMAIL)
        config_services.set_property(
            self.admin_id, 'publicize_exploration_email_html_body',
            'Default publicization email body')
        config_services.set_property(
            self.admin_id, 'unpublish_exploration_email_html_body',
            'Default unpublishing email body')

    def test_error_cases_for_email_sending(self):
        with self.swap(
            feconf, 'REQUIRE_EMAIL_ON_MODERATOR_ACTION', True
            ), self.swap(
                feconf, 'CAN_SEND_EMAILS_TO_USERS', False):
            # Log in as a moderator.
            self.login(self.MODERATOR_EMAIL)

            # Go to the exploration editor page.
            response = self.testapp.get('/create/%s' % self.EXP_ID)
            self.assertEqual(response.status_int, 200)
            csrf_token = self.get_csrf_token_from_response(response)

            # Submit an invalid action. This should cause an error.
            response_dict = self.put_json(
                '/createhandler/moderatorrights/%s' % self.EXP_ID, {
                    'action': 'random_action',
                    'email_body': None,
                    'version': 1,
                }, csrf_token, expect_errors=True, expected_status_int=400)
            self.assertEqual(
                response_dict['error'], 'Invalid moderator action.')

            # Try to publicize the exploration without an email body. This
            # should cause an error.
            response_dict = self.put_json(
                '/createhandler/moderatorrights/%s' % self.EXP_ID, {
                    'action': feconf.MODERATOR_ACTION_PUBLICIZE_EXPLORATION,
                    'email_body': None,
                    'version': 1,
                }, csrf_token, expect_errors=True, expected_status_int=400)
            self.assertIn(
                'Moderator actions should include an email',
                response_dict['error'])

            response_dict = self.put_json(
                '/createhandler/moderatorrights/%s' % self.EXP_ID, {
                    'action': feconf.MODERATOR_ACTION_PUBLICIZE_EXPLORATION,
                    'email_body': '',
                    'version': 1,
                }, csrf_token, expect_errors=True, expected_status_int=400)
            self.assertIn(
                'Moderator actions should include an email',
                response_dict['error'])

            # Try to publicize the exploration even if the relevant feconf
            # flags are not set. This should cause a system error.
            valid_payload = {
                'action': feconf.MODERATOR_ACTION_PUBLICIZE_EXPLORATION,
                'email_body': 'Your exploration is featured!',
                'version': 1,
            }
            self.put_json(
                '/createhandler/moderatorrights/%s' % self.EXP_ID,
                valid_payload, csrf_token, expect_errors=True,
                expected_status_int=500)

            with self.swap(feconf, 'CAN_SEND_EMAILS_TO_USERS', True):
                # Now the email gets sent with no error.
                self.put_json(
                    '/createhandler/moderatorrights/%s' % self.EXP_ID,
                    valid_payload, csrf_token)

            # Log out.
            self.logout()

    def test_email_is_sent_correctly_when_publicizing(self):
        with self.swap(
            feconf, 'REQUIRE_EMAIL_ON_MODERATOR_ACTION', True
            ), self.swap(
                feconf, 'CAN_SEND_EMAILS_TO_USERS', True):
            # Log in as a moderator.
            self.login(self.MODERATOR_EMAIL)

            # Go to the exploration editor page.
            response = self.testapp.get('/create/%s' % self.EXP_ID)
            self.assertEqual(response.status_int, 200)
            csrf_token = self.get_csrf_token_from_response(response)

            new_email_body = 'Your exploration is featured!'

            valid_payload = {
                'action': feconf.MODERATOR_ACTION_PUBLICIZE_EXPLORATION,
                'email_body': new_email_body,
                'version': 1,
            }

            self.put_json(
                '/createhandler/moderatorrights/%s' % self.EXP_ID,
                valid_payload, csrf_token)

            # Check that an email was sent with the correct content.
            messages = self.mail_stub.get_sent_messages(
                to=self.EDITOR_EMAIL)
            self.assertEqual(1, len(messages))

            self.assertEqual(
                messages[0].sender,
                'Site Admin <%s>' % feconf.SYSTEM_EMAIL_ADDRESS)
            self.assertEqual(messages[0].to, self.EDITOR_EMAIL)
            self.assertFalse(hasattr(messages[0], 'cc'))
            self.assertEqual(messages[0].bcc, feconf.ADMIN_EMAIL_ADDRESS)
            self.assertEqual(
                messages[0].subject,
                'Your Oppia exploration "My Exploration" has been featured!')
            self.assertEqual(messages[0].body.decode(), (
                'Hi %s,\n\n'
                '%s\n\n'
                'Thanks!\n'
                '%s (Oppia moderator)\n\n'
                'You can change your email preferences via the Preferences '
                'page.' % (
                    self.EDITOR_USERNAME,
                    new_email_body,
                    self.MODERATOR_USERNAME)))
            self.assertEqual(messages[0].html.decode(), (
                'Hi %s,<br><br>'
                '%s<br><br>'
                'Thanks!<br>'
                '%s (Oppia moderator)<br><br>'
                'You can change your email preferences via the '
                '<a href="https://www.example.com">Preferences</a> page.' % (
                    self.EDITOR_USERNAME,
                    new_email_body,
                    self.MODERATOR_USERNAME)))

            self.logout()

    def test_email_is_sent_correctly_when_unpublishing(self):
        with self.swap(
            feconf, 'REQUIRE_EMAIL_ON_MODERATOR_ACTION', True
            ), self.swap(
                feconf, 'CAN_SEND_EMAILS_TO_USERS', True):
            # Log in as a moderator.
            self.login(self.MODERATOR_EMAIL)

            # Go to the exploration editor page.
            response = self.testapp.get('/create/%s' % self.EXP_ID)
            self.assertEqual(response.status_int, 200)
            csrf_token = self.get_csrf_token_from_response(response)

            new_email_body = 'Your exploration is unpublished :('

            valid_payload = {
                'action': feconf.MODERATOR_ACTION_UNPUBLISH_EXPLORATION,
                'email_body': new_email_body,
                'version': 1,
            }

            self.put_json(
                '/createhandler/moderatorrights/%s' % self.EXP_ID,
                valid_payload, csrf_token)

            # Check that an email was sent with the correct content.
            messages = self.mail_stub.get_sent_messages(
                to=self.EDITOR_EMAIL)
            self.assertEqual(1, len(messages))

            self.assertEqual(
                messages[0].sender,
                'Site Admin <%s>' % feconf.SYSTEM_EMAIL_ADDRESS)
            self.assertEqual(messages[0].to, self.EDITOR_EMAIL)
            self.assertFalse(hasattr(messages[0], 'cc'))
            self.assertEqual(messages[0].bcc, feconf.ADMIN_EMAIL_ADDRESS)
            self.assertEqual(
                messages[0].subject,
                'Your Oppia exploration "My Exploration" has been unpublished')
            self.assertEqual(messages[0].body.decode(), (
                'Hi %s,\n\n'
                '%s\n\n'
                'Thanks!\n'
                '%s (Oppia moderator)\n\n'
                'You can change your email preferences via the Preferences '
                'page.' % (
                    self.EDITOR_USERNAME,
                    new_email_body,
                    self.MODERATOR_USERNAME)))
            self.assertEqual(messages[0].html.decode(), (
                'Hi %s,<br><br>'
                '%s<br><br>'
                'Thanks!<br>'
                '%s (Oppia moderator)<br><br>'
                'You can change your email preferences via the '
                '<a href="https://www.example.com">Preferences</a> page.' % (
                    self.EDITOR_USERNAME,
                    new_email_body,
                    self.MODERATOR_USERNAME)))

            self.logout()

    def test_email_functionality_cannot_be_used_by_non_moderators(self):
        with self.swap(
            feconf, 'REQUIRE_EMAIL_ON_MODERATOR_ACTION', True
            ), self.swap(
                feconf, 'CAN_SEND_EMAILS_TO_USERS', True):
            # Log in as a non-moderator.
            self.login(self.EDITOR_EMAIL)

            # Go to the exploration editor page.
            response = self.testapp.get('/create/%s' % self.EXP_ID)
            self.assertEqual(response.status_int, 200)
            csrf_token = self.get_csrf_token_from_response(response)

            new_email_body = 'Your exploration is unpublished :('

            valid_payload = {
                'action': feconf.MODERATOR_ACTION_UNPUBLISH_EXPLORATION,
                'email_body': new_email_body,
                'version': 1,
            }

            # The user should receive an 'unauthorized user' error.
            self.put_json(
                '/createhandler/moderatorrights/%s' % self.EXP_ID,
                valid_payload, csrf_token, expect_errors=True,
                expected_status_int=401)

            self.logout()


class EditorAutosaveTest(BaseEditorControllerTest):
    """Test the handling of editor autosave actions."""

    EXP_ID1 = '1'
    EXP_ID2 = '2'
    EXP_ID3 = '3'
    NEWER_DATETIME = datetime.datetime.strptime('2017-03-16', '%Y-%m-%d')
    OLDER_DATETIME = datetime.datetime.strptime('2015-03-16', '%Y-%m-%d')
    DRAFT_CHANGELIST = [{
        'cmd': 'edit_exploration_property',
        'property_name': 'title',
        'new_value': 'Updated title'}]
    NEW_CHANGELIST = [{
        'cmd': 'edit_exploration_property',
        'property_name': 'title',
        'new_value': 'New title'}]
    INVALID_CHANGELIST = [{
        'cmd': 'edit_exploration_property',
        'property_name': 'title',
        'new_value': 1}]

    def _create_explorations_for_tests(self):
        self.save_new_valid_exploration(self.EXP_ID1, self.owner_id)
        exploration = exp_services.get_exploration_by_id(self.EXP_ID1)
        exploration.add_states(['State A'])
        exploration.states['State A'].update_interaction_id('TextInput')
        self.save_new_valid_exploration(self.EXP_ID2, self.owner_id)
        self.save_new_valid_exploration(self.EXP_ID3, self.owner_id)

    def _create_exp_user_data_model_objects_for_tests(self):
        # Explorations with draft set.
        user_models.ExplorationUserDataModel(
            id='%s.%s' % (self.owner_id, self.EXP_ID1), user_id=self.owner_id,
            exploration_id=self.EXP_ID1,
            draft_change_list=self.DRAFT_CHANGELIST,
            draft_change_list_last_updated=self.NEWER_DATETIME,
            draft_change_list_exp_version=1).put()
        user_models.ExplorationUserDataModel(
            id='%s.%s' % (self.owner_id, self.EXP_ID2), user_id=self.owner_id,
            exploration_id=self.EXP_ID2,
            draft_change_list=self.DRAFT_CHANGELIST,
            draft_change_list_last_updated=self.OLDER_DATETIME,
            draft_change_list_exp_version=1).put()

        # Exploration with no draft.
        user_models.ExplorationUserDataModel(
            id='%s.%s' % (self.owner_id, self.EXP_ID3), user_id=self.owner_id,
            exploration_id=self.EXP_ID3).put()

    def setUp(self):
        super(EditorAutosaveTest, self).setUp()
        self.login(self.OWNER_EMAIL)
        self.owner_id = self.get_user_id_from_email(self.OWNER_EMAIL)
        self._create_explorations_for_tests()
        self._create_exp_user_data_model_objects_for_tests()

        # Generate CSRF token.
        response = self.testapp.get('/create/%s' % self.EXP_ID1)
        self.csrf_token = self.get_csrf_token_from_response(response)

    def test_exploration_loaded_with_draft_applied(self):
        response = self.get_json(
            '/createhandler/data/%s' % self.EXP_ID2, {'apply_draft': True})
        # Title updated because chanhe list was applied.
        self.assertEqual(response['title'], 'Updated title')
        self.assertTrue(response['is_version_of_draft_valid'])
        # Draft changes passed to UI.
        self.assertEqual(response['draft_changes'], self.DRAFT_CHANGELIST)

    def test_exploration_loaded_without_draft_when_draft_version_invalid(self):
        exp_user_data = user_models.ExplorationUserDataModel.get_by_id(
            '%s.%s' % (self.owner_id, self.EXP_ID2))
        exp_user_data.draft_change_list_exp_version = 20
        exp_user_data.put()
        response = self.get_json(
            '/createhandler/data/%s' % self.EXP_ID2, {'apply_draft': True})
        # Title not updated because change list not applied.
        self.assertEqual(response['title'], 'A title')
        self.assertFalse(response['is_version_of_draft_valid'])
        # Draft changes passed to UI even when version is invalid.
        self.assertEqual(response['draft_changes'], self.DRAFT_CHANGELIST)

    def test_exploration_loaded_without_draft_as_draft_does_not_exist(self):
        response = self.get_json(
            '/createhandler/data/%s' % self.EXP_ID3, {'apply_draft': True})
        # Title not updated because change list not applied.
        self.assertEqual(response['title'], 'A title')
        self.assertIsNone(response['is_version_of_draft_valid'])
        # Draft changes None.
        self.assertIsNone(response['draft_changes'])

    def test_draft_not_updated_because_newer_draft_exists(self):
        payload = {
            'change_list': self.NEW_CHANGELIST,
            'version': 1,
        }
        response = self.put_json(
            '/createhandler/autosave_draft/%s' % self.EXP_ID1, payload,
            self.csrf_token)
        # Check that draft change list hasn't been updated.
        exp_user_data = user_models.ExplorationUserDataModel.get_by_id(
            '%s.%s' % (self.owner_id, self.EXP_ID1))
        self.assertEqual(
            exp_user_data.draft_change_list, self.DRAFT_CHANGELIST)
        self.assertTrue(response['is_version_of_draft_valid'])

    def test_draft_not_updated_validation_error(self):
        self.put_json(
            '/createhandler/autosave_draft/%s' % self.EXP_ID2, {
                'change_list': self.DRAFT_CHANGELIST,
                'version': 1,
            }, self.csrf_token)
        response = self.put_json(
            '/createhandler/autosave_draft/%s' % self.EXP_ID2, {
                'change_list': self.INVALID_CHANGELIST,
                'version': 2,
            }, self.csrf_token, expect_errors=True, expected_status_int=400)
        exp_user_data = user_models.ExplorationUserDataModel.get_by_id(
            '%s.%s' % (self.owner_id, self.EXP_ID2))
        self.assertEqual(
            exp_user_data.draft_change_list, self.DRAFT_CHANGELIST)
        self.assertEqual(
            response, {'code': 400,
                       'error': 'Expected title to be a string, received 1'})

    def test_draft_updated_version_valid(self):
        payload = {
            'change_list': self.NEW_CHANGELIST,
            'version': 1,
        }
        response = self.put_json(
            '/createhandler/autosave_draft/%s' % self.EXP_ID2, payload,
            self.csrf_token)
        exp_user_data = user_models.ExplorationUserDataModel.get_by_id(
            '%s.%s' % (self.owner_id, self.EXP_ID2))
        self.assertEqual(exp_user_data.draft_change_list, self.NEW_CHANGELIST)
        self.assertEqual(exp_user_data.draft_change_list_exp_version, 1)
        self.assertTrue(response['is_version_of_draft_valid'])

    def test_draft_updated_version_invalid(self):
        payload = {
            'change_list': self.NEW_CHANGELIST,
            'version': 10,
        }
        response = self.put_json(
            '/createhandler/autosave_draft/%s' % self.EXP_ID2, payload,
            self.csrf_token)
        exp_user_data = user_models.ExplorationUserDataModel.get_by_id(
            '%s.%s' % (self.owner_id, self.EXP_ID2))
        self.assertEqual(exp_user_data.draft_change_list, self.NEW_CHANGELIST)
        self.assertEqual(exp_user_data.draft_change_list_exp_version, 10)
        self.assertFalse(response['is_version_of_draft_valid'])

    def test_discard_draft(self):
        self.post_json(
            '/createhandler/autosave_draft/%s' % self.EXP_ID2, {},
            self.csrf_token)
        exp_user_data = user_models.ExplorationUserDataModel.get_by_id(
            '%s.%s' % (self.owner_id, self.EXP_ID2))
        self.assertIsNone(exp_user_data.draft_change_list)
        self.assertIsNone(exp_user_data.draft_change_list_last_updated)
        self.assertIsNone(exp_user_data.draft_change_list_exp_version)<|MERGE_RESOLUTION|>--- conflicted
+++ resolved
@@ -19,11 +19,8 @@
 import StringIO
 import zipfile
 
-<<<<<<< HEAD
 from core import jobs_registry
-=======
 from core.controllers import dashboard
->>>>>>> 7cbfeeb3
 from core.controllers import editor
 from core.domain import config_services
 from core.domain import exp_domain
@@ -213,12 +210,8 @@
     def test_untrained_answers_handler(self):
         with self.swap(feconf, 'SHOW_TRAINABLE_UNRESOLVED_ANSWERS', True):
             def _create_answer(value, count=1):
-<<<<<<< HEAD
                 return {'answer': value, 'frequency': count}
-=======
-                return {'value': value, 'count': count}
-
->>>>>>> 7cbfeeb3
+
             def _create_training_data(*arg):
                 return [_create_answer(value) for value in arg]
 
