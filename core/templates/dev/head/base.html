--- conflicted
+++ resolved
@@ -127,13 +127,6 @@
                                   <img ng-if="!profileDropdownIsActive" src="/images/general/user_white_48px.png" class="oppia-navbar-profile-picture">
                                 {% endif %}
                                 <span class="caret" style="margin-top: 10px;"></span>
-<<<<<<< HEAD
-
-                                <div class="oppia-navbar-dashboard-indicator ng-cloak" ng-if="numUnseenNotifications > 0">
-                                  <span class="oppia-navbar-dashboard-indicator-text">
-                                    <[numUnseenNotifications]>
-                                  </span>
-=======
 
                                 <div class="oppia-navbar-dashboard-indicator ng-cloak" ng-if="numUnseenNotifications > 0">
                                   <span class="oppia-navbar-dashboard-indicator-text">
@@ -143,7 +136,6 @@
 
                                 <div style="display: none;" class="oppia-user-email">
                                   {{user_email}}
->>>>>>> 50cd1914
                                 </div>
 
                                 {% if is_admin or is_moderator %}
