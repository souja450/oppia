<<<<<<< HEAD
<div class="oppia-html-select">
  <button class="btn btn-default dropdown-toggle oppia-html-select-selection" type="button" aria-expanded="false" data-toggle="dropdown">
    <div class="oppia-html-select-selection-element" angular-html-bind="options[selection].val"></div>
    <span class="caret oppia-html-select-selection-caret"></span>
  </button>
  <ul class="dropdown-menu" style="width: inherit;">
    <li ng-repeat="choice in options">
      <a class="oppia-html-select-option protractor-test-html-select-option" angular-html-bind="choice.val" ng-click="select(choice.id)">
      </a>
    </li>
  </ul>
</div>
=======
<script type="text/ng-template" id="components/htmlSelect">
  <div class="oppia-html-select">
    <button class="btn btn-default dropdown-toggle oppia-html-select-selection" type="button" aria-expanded="false" data-toggle="dropdown">
      <div class="oppia-html-select-selection-element" angular-html-bind="options[getSelectionIndex()].val"></div>
      <span class="caret oppia-html-select-selection-caret"></span>
    </button>
    <ul class="dropdown-menu" style="width: inherit;">
      <li ng-repeat="choice in options">
        <a class="oppia-html-select-option protractor-test-html-select-option" angular-html-bind="choice.val" ng-click="select(choice.id)">
        </a>
      </li>
    </ul>
  </div>
</script>
>>>>>>> 0c35c2c7

<style>
  .oppia-html-select {
    position: relative;
    width: 80%;
  }
  .oppia-html-select .oppia-html-select-selection-element {
    overflow: hidden;
    padding-top: 5px;
  }
  .oppia-html-select .oppia-html-select-selection-caret {
    bottom: 0;
    color: black;
    margin: auto;
    position: absolute;
    right: 5px;
    top: 0;
  }
  .oppia-html-select .oppia-html-select-selection {
    padding-right: 20px;
    position: relative;
    text-decoration: none;
    width: inherit;
  }
  .oppia-html-select .oppia-html-select-option {
    padding-top: 10px;
    overflow: hidden;
    margin-right: 10px;
  }
  .oppia-html-select .oppia-html-select-option:hover {
    background: #1485E6;
    color: white;
  }
  .oppia-html-select .oppia-html-select-option oppia-noninteractive-image {
    display: inline-block;
    margin-bottom: 0;
  }
</style><|MERGE_RESOLUTION|>--- conflicted
+++ resolved
@@ -1,7 +1,6 @@
-<<<<<<< HEAD
 <div class="oppia-html-select">
   <button class="btn btn-default dropdown-toggle oppia-html-select-selection" type="button" aria-expanded="false" data-toggle="dropdown">
-    <div class="oppia-html-select-selection-element" angular-html-bind="options[selection].val"></div>
+    <div class="oppia-html-select-selection-element" angular-html-bind="options[getSelectionIndex()].val"></div>
     <span class="caret oppia-html-select-selection-caret"></span>
   </button>
   <ul class="dropdown-menu" style="width: inherit;">
@@ -11,22 +10,6 @@
     </li>
   </ul>
 </div>
-=======
-<script type="text/ng-template" id="components/htmlSelect">
-  <div class="oppia-html-select">
-    <button class="btn btn-default dropdown-toggle oppia-html-select-selection" type="button" aria-expanded="false" data-toggle="dropdown">
-      <div class="oppia-html-select-selection-element" angular-html-bind="options[getSelectionIndex()].val"></div>
-      <span class="caret oppia-html-select-selection-caret"></span>
-    </button>
-    <ul class="dropdown-menu" style="width: inherit;">
-      <li ng-repeat="choice in options">
-        <a class="oppia-html-select-option protractor-test-html-select-option" angular-html-bind="choice.val" ng-click="select(choice.id)">
-        </a>
-      </li>
-    </ul>
-  </div>
-</script>
->>>>>>> 0c35c2c7
 
 <style>
   .oppia-html-select {
