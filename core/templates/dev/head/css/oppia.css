/*
  Copyright 2014 The Oppia Authors. All Rights Reserved.

  Licensed under the Apache License, Version 2.0 (the "License");
  you may not use this file except in compliance with the License.
  You may obtain a copy of the License at

      http://www.apache.org/licenses/LICENSE-2.0

  Unless required by applicable law or agreed to in writing, software
  distributed under the License is distributed on an "AS IS" BASIS,
  WITHOUT WARRANTIES OR CONDITIONS OF ANY KIND, either express or implied.
  See the License for the specific language governing permissions and
  limitations under the License.
*/

/*
  Animation keyframes. These must be placed at the top of the file
  in order to work in IE.
*/
@-webkit-keyframes dot {
  0% { opacity: 0; }
  100% { opacity: 1; }
}
@-moz-keyframes dot {
  0% { opacity: 0; }
  100% { opacity: 1; }
}
@keyframes dot {
  0% { opacity: 0; }
  100% { opacity: 1; }
}

/* Angular material overrides. */
md-input-group.long > input
{
  width: 100%;
  height: 45px;
}

md-input-group.oppia-blue-on-focus > input:focus {
  border-bottom-color: rgb(63, 81, 181);
  border-bottom-width: 2px;
}

md-input-group.md-default-theme label
{
  font-size: 16px;
  font-weight: 200;
  margin-bottom: 0;
}

.md-button-success {
  color: #009688;
}

.md-button.oppia-learner-continue-button {
  background: #0D48A1;
  color: #ffffff;
  padding: 6px 12px;
}

button.md-button.md-default-theme.oppia-learner-continue-button:focus,
button.md-button.md-default-theme.oppia-learner-continue-button:hover {
  background-color: #115FD4;
}

.material-icons.md-18 {
  font-size: 18px;
}
.material-icons.md-100 {
  font-size: 100px;
}
.material-icons.md-40 {
  font-size: 40px;
}
.material-icons.md-dark {
  color: rgba(0, 0, 0, 0.54);
}

/* Bootstrap overrides and additions. */
html {
  /*
    The HTML font-size is set to 62.5% in order to make 'em' units easier to
    work with. Modern browsers set their default font-size to 16px. This means
    that 1em = 16px, which is a difficult base to work with (for example,
    1.6em = 25.6px, which is not rounded). By setting the html's font-size to
    62.5%, the base font-size becomes 10px, so 1em = 10px, and 1.6em = 16px.
    The reason for making 'em' easier to work with is that 'em's scale with
    the user's font-size preferences that they set in the browser, while
    'px' is a fixed unit of measurement that doesn't scale.
  */
  font-size: 62.5%;
  height: 100%;
}

body {
  color: rgba(0,0,0,0.87);
  font-family: "Roboto", Arial, sans-serif;
  /*
    A font-size of 1.6em sets the default font-size on Oppia to 16px, though
    this will scale depending on the user's font-size preferences set via
    their browser preferences.
  */
  font-size: 1.6em;
  height: 100%;
  margin: 0 auto;
  overflow-x: hidden;
  padding: 0;
  width: 100%;
}

/* According to the Angular documentation - https://docs.angularjs.org/api/ng/directive/ngCloak -
   the following rule needs to be added to the css file in order for ng-cloak to work.  */
[ng\:cloak], [ng-cloak], .ng-cloak {
  display: none !important;
}

.oppia-dashboard-container {
  margin: 60px auto 30px auto;
  max-width: 800px;
}

.oppia-profile-container {
  margin: 30px auto 30px auto;
  max-width: 980px;
  overflow: auto;
  position: relative;
  width: 90%;
}

.oppia-profile-user-card {
  background-color: #fff;
  float: left;
  margin-right: 28px;
  padding: 24px;
  position: relative;
  width: 220px;
}

.oppia-profile-picture-fullsize {
  border-radius: 4px;
  display: block;
  height: auto;
  margin-left: auto;
  margin-right: auto;
  max-width: 160px;
  width: 90%;
}

.oppia-profile-username-large-screen {
  display: block;
  font-size: 130%;
  margin-top: 20px;
  text-align: center;
}

.oppia-profile-username-small-screen {
  display: none;
  font-size: 110%;
  margin-top: 20px;
  text-align: left;
}

.oppia-profile-first-contributed {
  display: block;
  font-size: 0.7em;
  line-height: 120%;
  text-align: center;
}

.oppia-profile-user-stat-container-large-screen {
  display: block;
  font-size: 12px;
  margin-top: 16px;
  max-width: 220px;
  text-align: center;
}

.oppia-profile-user-stat-container-small-screen {
  display: none;
  font-size: 12px;
  margin-top: 16px;
  max-width: 100%;
  text-align: center;
}

.oppia-profile-stat-container-line-small-screen {
  display: none;
}

.oppia-profile-user-stat {
  display: inline-block;
  width: 33%;
}

.oppia-profile-user-stat span {
  display: block;
}

.oppia-profile-user-bio {
  display: block;
  font-size: 0.7em;
  line-height: 130%;
  margin-top: 16px;
  width: 100%;
}

.oppia-profile-subject-interest-container {
  display: block;
  font-size: .8em;
  font-weight: bold;
  margin-top: 6px;
}

.oppia-profile-subject-interest {
  background-color: rgba(0, 150, 136, 0.85);
  border-radius: .25em;
  color: #fff;
  display: inline;
  font-size: 0.8em;
  line-height: 1;
  margin: 0 2px;
  padding: .3em .35em .3em .5em;
  text-align: center;
  vertical-align: baseline;
  white-space: nowrap;
}

.oppia-profile-no-interests-text {
  font-size: .9em;
  font-weight: normal;
}

.oppia-profile-content-card {
  background-color: #fff;
  float: left;
  min-height: 630px;
  padding: 30px;
  position: relative;
  width: calc(100% - 280px);
}

.oppia-profile-portfolio-container {
  margin: 0 auto;
  margin-bottom: 20px;
  width: 100%;
}

.oppia-profile-portfolio-pages {
  bottom: 0;
  display: block;
  font-size: .7em;
  margin-bottom: 20px;
  margin-right: 40px;
  position: absolute;
  right: 0;
  text-align: right;
}

@media (max-width: 610px) {
  .oppia-profile-container {
    width: 90%;
  }
  .oppia-profile-user-card {
    float: none;
    margin: 0 auto 12px auto;
    padding: 30px;
    width: 90%;
  }
  .oppia-profile-content-card {
    width: 90%;
    float: none;
    margin: 0 auto;
  }
  .oppia-profile-picture-fullsize {
    display: inline-block;
    float: left;
    margin-right: 20px;
    width: calc(80% - 70px);
  }
  .oppia-profile-username-large-screen {
    display: none;
  }
  .oppia-profile-username-small-screen {
    display: inline-block;
  }
  .oppia-profile-first-contributed {
    text-align: left;
    font-size: .6em;
  }
  .oppia-profile-user-stat-container-large-screen {
    display: none;
  }
  .oppia-profile-user-stat-container-small-screen {
    display: block;
  }
  .oppia-profile-stat-container-line-small-screen {
    display: block;
    border-top: 1px solid #7e7e7e;
  }
  .oppia-profile-user-bio {
    display: inline-block;
  }
}

/*
  This counteracts the increased line-height of 1.846 introduced by
  angular-material.css.
  TODO(sll): This is ugly. We should try not to have it, perhaps after
  angular-material has been upgraded.
*/
html p, body p {
  margin-top: -5px;
}

h1, h2 {
  color: #000;
}

h3 {
  color: #222;
  line-height: 1.1;
}

a {
  color: #0844aa;
  cursor: pointer;
}

a:hover {
  color: #3f2c76;
}

a:focus {
  outline-style: none;
}

/* Change all the borders of an input to red when there is validation errors. */
input.ng-dirty.ng-invalid, md-input-group.md-default-theme input.ng-dirty.ng-invalid {
  border-color: #F44336;
}

::-webkit-input-placeholder {
  font-style: italic;
}
::-moz-placeholder {
  font-style: italic;
}
::-ms-input-placeholder {
  font-style: italic;
}

/* Change the color of odd-numbered lines in a table. */
.table-striped > tbody > tr:nth-child(odd) > td,
.table-striped > tbody > tr:nth-child(odd) > th {
  background-color: #f0f0f0;
}

.oppia-form-error {
  color: red;
}

.oppia-confusing-outcome-warning-text {
  color: rgb(200, 0, 0);
  font-style: italic;
}

.oppia-serious-warning-text {
  color: red;
}

.oppia-disabled-contenteditable {
  background-color: #eee;
  cursor: not-allowed;
  padding: 10px 5px;
  opacity: 1;
}

p {
  line-height: 1.2;
  margin: 0;
  text-align: left;
  word-spacing: 0;
}

.oppia-long-text p {
  line-height: 1.4;
  /* The following should be the same as the line-height (1.4). */
  margin: 1.4em 0;
}

.oppia-long-text-image {
  display: block;
  margin-left: auto;
  margin-right: auto;
  width: 80%;
}

#wrapper {
  min-height: 100%;
  position: relative;
}

.label {
  margin: auto 4px;
}
.label-info {
  background-color: #18447E;
}

/*
  The following rule ensures that, as the viewport gets
  smaller, any media will scale down according to its
  container's width.
*/
img, video, canvas {
  max-width: 100%;
}

textarea {
  width: 90%;
}

/*
  Styles for the development mode indicator
*/
.oppia-dev-mode {
  background-color: DarkSlateGray;
  border-bottom-right-radius: 0.5em;
  border-top-right-radius: 0.5em;
  bottom: 40px;
  color: white;
  left: 0;
  opacity: 0.7;
  padding: 4px 8px;
  /* This allows clicks to 'pass through' the element. */
  pointer-events: none;
  position: fixed;
  z-index: 100;
}

/*
  Styles for the link to the site feedback form.
*/
.oppia-site-feedback {
  background-color: #fff;
  border-radius: 2px;
  bottom: 4px;
  color: rgba(0,0,0,0.87);
  cursor: pointer;
  left: 4px;
  opacity: 0.5;
  padding: 4px 8px;
  position: fixed;
  /* This is needed so that the exploration summary tiles don't overlap the button in the library page. */
  z-index: 3;
}
.oppia-site-feedback:hover,
.oppia-site-feedback:focus,
.oppia-site-feedback:active {
  color: rgba(0,0,0,0.87);
  opacity: 1.0;
  text-decoration: none;
}

/*
  Styles for the global navigation sidebar menu.
*/
.oppia-base-container {
  margin-left: auto;
  margin-right: auto;
  min-height: 100%;
  position: relative;
}

/*
  Note that adding "overflow-y: scroll;" will break infinite scrolling in the
  search results page.
*/
.oppia-content-container {
  height: 100%;
  left: 0;
  position: relative;
  transition: transform 0.5s;
  -webkit-transition: -webkit-transform 0.5s;
}

.oppia-sidebar-menu-open .oppia-content-container::after {
  height: 100%;
  opacity: 1;
  -webkit-transition: opacity 0.5s;
  transition: opacity 0.5s;
  width: 100%;
}
.oppia-sidebar-menu-closed .oppia-content-container::after {
  opacity: 0;
  -webkit-transition: opacity 0.5s;
  transition: opacity 0.5s;
}

.oppia-sidebar-menu {
  background: #fff;
  height: 100%;
  left: 0;
  position: fixed;
  top: 0;
  -webkit-transform: translate3d(-100%, 0, 0);
  transform: translate3d(-100%, 0, 0);
  width: 270px;
  z-index: 100;
}
.oppia-sidebar-menu-transition {
  -webkit-transition: all 0.5s;
  transition: all 0.5s;
}
.oppia-sidebar-menu::after {
  background: rgba(0,0,0,0.2);
  content: '';
  display: none;
  height: 100%;
  opacity: 1;
  position: absolute;
  right: 0;
  top: 0;
  -webkit-transition: opacity 0.5s;
  transition: opacity 0.5s;
  width: 100%;
}

.oppia-sidebar-menu-icon {
  height: 22px;
  margin: 0 16px 3px 6px;
  vertical-align: middle;
  width: 22px;
}

.oppia-sidebar-menu ul {
  list-style: none;
  margin-bottom: 0;
  padding-left: 0;
  padding-top: 10px;
  font-size: 16px;
}
.oppia-sidebar-menu hr {
  margin-top: 0;
  margin-bottom: 0;
}
.oppia-sidebar-menu .oppia-sidebar-section-header {
  color: #888;
  display: block;
  margin-left: 10px;
  padding: 1em 0 0 0;
  text-decoration: none;
}
.oppia-sidebar-menu a {
  color: #333;
  display: block;
  padding: 1em 0 1em 18px;
  text-decoration: none;
}
.oppia-sidebar-menu a:hover {
  background: rgb(243, 248, 255);
}
.oppia-sidebar-menu li.active a {
  background: rgba(243, 248, 255, 0.5);
}

.oppia-sidebar-logo {
  height: 32px;
  margin-bottom: 5px;
  margin-left: 15px;
}
.oppia-sidebar-logo-container {
  color: #333;
  margin: 0 auto;
  width: 120px;
}

.oppia-sidebar-header {
  background: #eee;
  border-bottom: 1px solid #ccc;
  height: 56px;
  padding-top: 6px;
}

.oppia-sidebar-footer {
  bottom: 10px;
  color: #777;
  left: 25px;
  position: absolute;
}

.oppia-sidebar-footer div {
  margin-bottom: 10px;
}

.oppia-sidebar-footer a {
  display: inline;
  padding: 0 10px 0 0;
  margin-top: 5px;
}

.oppia-sidebar-footer a:hover {
  background: none;
}

.oppia-sidebar-footer a > img {
  width: 26px;
}

.oppia-sidebar-menu-open .oppia-sidebar-menu {
  box-shadow: 1px 0 3px rgba(0,0,0,0.12), 1px 0 2px rgba(0,0,0,0.24);
  -webkit-transform: translate3d(0, 0, 0);
  transform: translate3d(0, 0, 0);
  visibility: visible;
}
.oppia-sidebar-menu-open .oppia-sidebar-menu::after {
  height: 0;
  opacity: 0;
  -webkit-transition: opacity 0.5s, width 0.1s 0.5s, height 0.1s 0.5s;
  transition: opacity 0.5s, width 0.1s 0.5s, height 0.1s 0.5s;
  width: 0;
}

/*
  Styles for footer
*/
.oppia-footer {
  background-color: #094142;
<<<<<<< HEAD
  bottom: 0;
  color: #fff;
=======
  color: #FFFFFF;
>>>>>>> d94b0e74
  font-size: 13px;
  line-height: 20px;
  width: 100%;
}

.oppia-footer-container {
  max-width: 800px;
  margin-left: auto;
  margin-right: auto;
  padding: 30px 80px;
}

.oppia-footer-container a {
  color: #fff;
}

.oppia-footer-container h4 {
  font-weight: bold;
  text-transform: uppercase;
}

.oppia-footer-container ul {
  padding-left: 0;
}

.oppia-footer-container li {
  list-style-position: inside;
  list-style-type: none;
}

.oppia-footer-padding {
  height: 200px;
}

@media (max-width: 768px) {
  .oppia-footer-padding {
    height: 500px;
  }
}

/*
  This is needed for proper display of tabs. See

  https://github.com/angular-ui/bootstrap/commit/8620aedba99b05822311
*/
.navbar-nav, .pagination {
  cursor: pointer;
}

.navbar {
  border: 0;
  margin-bottom: 0;
  width: 100%;
}

.navbar-nav.oppia-navbar-nav > li > a {
  color: #fff;
  font-size: 16px;
  font-weight: 400;
  height: 56px;
  padding-top: 16px;
}

.oppia-navbar-breadcrumb {
  color: #fff;
  cursor: default;
  font-family: "Capriola", "Roboto", Arial, sans-serif;
  font-size: 20px;
  padding-top: 13px;
}

.oppia-navbar-breadcrumb-separator {
  margin-right: 8px;
}
.oppia-navbar-breadcrumb-separator:after {
  content: ">";
}

.oppia-navbar-breadcrumb-icon {
  height: 20px;
  margin: 0 12px 4px 12px;
  width: 20px;
}

.navbar-default .navbar-nav > li > a:hover,
.navbar-default .navbar-nav > li > a:focus {
  color: #fff;
}

.navbar-default .navbar-nav > li > a.oppia-no-hover-change:hover,
.navbar-default .navbar-nav > li > a.oppia-no-hover-change:focus {
  background: inherit;
  color: #fff;
}

.navbar-nav > li.active > a, .navbar-nav > li.active > a:hover,
.navbar-nav > li.active > a, .navbar-nav > li.active > a:focus {
  color: white;
  background: rgb(2, 38, 86);
}

.navbar-default .navbar-container {
  background: #009688;
  height: 56px;
}

.navbar-default .dropdown-menu {
  background: #fff;
  margin-top: 0;
}

.navbar-default .navbar-nav > li > a, {
  color: #fff;
}

.navbar-default .navbar-nav > li > a:hover,
.navbar-default .navbar-nav .open > a:hover,
.navbar-default .navbar-nav .open .dropdown-menu > li > a,
.navbar-default .navbar-nav .open .dropdown-menu > li > a:hover {
  color: #009688;
}

.navbar-default .navbar-nav > li > a:hover,
.navbar-default .navbar-nav .open > a:hover,
.navbar-default .navbar-nav .open > a:focus,
.navbar-default .navbar-nav .open .dropdown-menu > li > a:hover,
.navbar-default .navbar-nav .open .dropdown-menu > li > a:focus {
  background: #fff;
  color: #009688;
}

.navbar-default .navbar-nav > li.dropdown.open,
.navbar-default .navbar-nav > li.dropdown.open > a {
  background: #fff;
  color: #009688;
}

.navbar-default .navbar-nav > .active > a,
.navbar-default .navbar-nav > .active > a:hover,
.navbar-default .navbar-nav > .active > a:focus {
  background-color: #06b9ac;
  color: #fff;
}

/* In Bootstrap, the link at the top of the default dropdown menu cannot be
   clicked -- so, in such cases (e.g. for the 'Sign in' link at the top right),
   we use this instead.
*/
.oppia-clickable-dropdown:hover ul.dropdown-menu,
.oppia-clickable-navbar-element:hover {
  display: block;
}

.oppia-top-right-menu-item-separator {
  margin-top: 5px;
  margin-bottom: 5px;
}

.oppia-share-dropdown-menu {
  min-width: 30px;
  width: 46px;
}

.oppia-share-dropdown-menu li > a {
  font-weight: bolder;
  padding: 10px;
  text-align: center;
}

.oppia-share-dropdown-menu:hover .oppia-share-dropdown-toggle {
  color: #009688;
  background-color: white;
}

.nav .dropdown:hover > .dropdown-menu {
  border: none;
}

/* Show the navbar submenu dropdowns on-hover rather than on-click, if the
   screen size is large enough. */
@media (min-width: 768px) {
  .nav .dropdown:hover > .dropdown-menu {
    display: block;
  }
  .nav .dropdown:hover > .dropdown-menu > li > a {
    color: #009688;
  }
  .nav .dropdown:hover > .dropdown-menu > li > a:hover {
    background-color: #eee;
    color: #888;
  }
}

.oppia-main-content {
  margin: 10px;
  padding: 10px;
  width: 100%;
}

.oppia-align-center {
  float: none;
  margin: 0 auto;
  text-align: center;
}

.oppia-exploration-ctrl {
  margin: 15px 0;
}

.oppia-loading-fullpage {
  border: 1px;
  border-radius: 5px;
  font-size: 2em;
  height: 100%;
  position: fixed;
  top: 35%;
  width: 100%;
  z-index: 1000;
}
.oppia-loading-dot-one {
  opacity: 0;
  animation: dot 1.5s infinite;
  animation-delay: 0.0s;
  -moz-animation: dot 1.5s infinite;
  -moz-animation-delay: 0.0s;
  -webkit-animation: dot 1.5s infinite;
  -webkit-animation-delay: 0.0s;
}
.oppia-loading-dot-two {
  opacity: 0;
  animation: dot 1.5s infinite;
  animation-delay: 0.3s;
  -moz-animation: dot 1.5s infinite;
  -moz-animation-delay: 0.3s;
  -webkit-animation: dot 1.5s infinite;
  -webkit-animation-delay: 0.3s;
}
.oppia-loading-dot-three {
  opacity: 0;
  animation: dot 1.5s infinite;
  animation-delay: 0.6s;
  -moz-animation: dot 1.5s infinite;
  -moz-animation-delay: 0.6s;
  -webkit-animation: dot 1.5s infinite;
  -webkit-animation-delay: 0.6s;
}

.oppia-navbar-button-container {
  border-radius: 0;
  margin-top: 10px;
}
/* In Bootstrap, white-space for dropdown list is no-wrap. Use this instead
   to align ticks and dropdown options.
*/
.oppia-navbar-button-container > .dropdown-menu > li > a {
  white-space: normal;
}
.btn.oppia-navbar-button {
  background-color: rgba(0,0,0,0.2);
  color: rgba(255,255,255,1.0);
  font-family: "Capriola", "Roboto", Arial, sans-serif;
  font-size: 14px;
  margin-right: 5px;
  margin-left: 5px;
  text-transform: uppercase;
}
.btn.oppia-navbar-button:hover {
  background-color: rgba(5, 190, 178, 1);
  color: rgba(255,255,255,1);
}

@media (max-width: 768px) {
  .oppia-navbar-hide-on-small-width {
    display: none;
  }
}

.btn.oppia-unresolved-answer-button {
  background-color: white;
  border-radius: 12px;
  color: black;
  font-size: 14px;
  margin: 4px;
  padding: 8px 18px;
  text-align: left;
  width: auto;
}

.btn.oppia-unresolved-answer-button:hover {
  background-color: #eee;
}

.oppia-exp-summary-tiles-container {
  display: block;
  height: 100%;
  margin-left: auto;
  margin-right: auto;
  max-width: 928px;
  min-height: 300px;
  padding-bottom: 24px;
  padding-top: 24px;
  width: 100vw;
}
/* Ensure that the summary tiles tiles remain centered. Note that these values
   would need to be updated if the summary tiles are changed. */
@media (max-width: 844px) {
  .oppia-exp-summary-tiles-container {
    margin-left: 5vw;
    margin-right: 5vw;
    max-width: 89vw;
    width: 632px;
  }
}
@media (max-width: 632px) {
  .oppia-exp-summary-tiles-container {
    margin-left: 2vw;
    margin-right: 2vw;
    max-width: 96vw;
    width: 420px;
  }
}
@media (max-width: 420px) {
  .oppia-exp-summary-tiles-container {
    width: 208px;
  }
}

.oppia-library-group {
  display: block;
  height: 350px;
  margin-bottom: 72px;
  margin-top: 36px;
  max-width: 928px;
  width: 100vw;
}

.oppia-library-group-header-container {
  max-width: calc(100% - 180px);
}
.oppia-library-group-header {
  display: inline-block;
  font-size: 2.2em;
  margin-bottom: 24px;
  margin-left: 44px;
}
.oppia-library-group-header a {
  color: #2c4841;
  font-family: "Capriola", "Roboto", Arial, sans-serif;
}
.oppia-library-group-header a:hover {
  color: #0844aa;
}

.oppia-library-group-view-all-btn {
  background-color: rgba(1,120,109,1);
  color: rgba(255,255,255,1.0);
  font-family: "Capriola", "Roboto", Arial, sans-serif;
  font-size: 14px;
  margin-right: 48px;
  margin-top: 30px;
  text-transform: uppercase;
}
.oppia-library-group-view-all-btn:hover,
.oppia-library-group-view-all-btn:focus,
.oppia-library-group-view-all-btn:active {
  background-color: rgba(5, 190, 178, 1);
  color: rgba(255,255,255,1);
}
@media (max-width: 480px) {
  .oppia-library-group-header {
    font-size: 6vw;
  }
  .oppia-library-group-view-all-btn {
    margin-top: 18px;
  }
}

.oppia-library-carousel-scroll-btn {
  color: #2c4841;
  cursor: default;
  float: left;
  height: 60px;
  margin-top: 100px;
  max-width: 40px;
  padding: 0;
  position: relative;
  width: 10vw;
}
.oppia-library-carousel-scroll-btn i {
  font-size: 36px;
  margin: 0;
  padding: 0;
  top: 50%;
}

.oppia-library-carousel-tiles {
  /*The height is adjusted to hide the scrollbars*/
  height: 290px;
  left: 0;
  margin: 0;
  overflow: hidden;
  padding: 0;
  position: relative;
  top: 0;
  white-space: nowrap;
}

.oppia-library-carousel {
  height: 282px;
  float: left;
  max-width: 848px;
  overflow: hidden;
  position: relative;
}

.oppia-library-carousel-overlay-left,
.oppia-library-carousel-overlay-right {
  /*The display is set in Library.js*/
  display: none;
  height: 258px;
  margin-top: 12px;
  position: absolute;
  top: 0;
  width: 20px;
  z-index: 99;
}

.oppia-library-carousel-overlay-left {
  background: #b5bdc8;
  background: -moz-linear-gradient(left, rgba(0,0,0,0.65) 0%, rgba(0,0,0,0) 100%);
  background: -webkit-linear-gradient(left, rgba(0,0,0,0.65) 0%, rgba(0,0,0,0) 100%);
  background: linear-gradient(to right, rgba(0,0,0,0.65) 0%, rgba(0,0,0,0) 100%);
  left: 0;
}

.oppia-library-carousel-overlay-right {
  background: #b5bdc8;
  background: -moz-linear-gradient(left, rgba(0,0,0,0) 0%, rgba(0,0,0,0.65) 100%);
  background: -webkit-linear-gradient(left, rgba(0,0,0,0) 0%, rgba(0,0,0,0.65) 100%);
  background: linear-gradient(to right, rgba(0,0,0,0) 0%, rgba(0,0,0,0.65) 100%);
  right: 0;
}

/* Rules for the tiles in the "My Explorations" page. */

.oppia-dashboard-intro-card {
  font-family: "Capriola", "Roboto", Arial, sans-serif;
}
.oppia-dashboard-intro-card p {
  margin-bottom: 12px;
}
.oppia-dashboard-intro-picture {
  width: 400px;
}
.oppia-dashboard-intro-button {
  background-color: #015c53;
  border-radius: 0;
  color: #fff;
  font-family: "Capriola", "Roboto", Arial, sans-serif;
  font-size: 14px;
  margin-top: 10px;
  text-transform: uppercase;
  width: 200px;
}
.oppia-dashboard-intro-button:hover,
.oppia-dashboard-intro-button:focus,
.oppia-dashboard-intro-button:active {
  background-color: rgba(5, 190, 178, 1);
  color: #fff;
}

md-card.oppia-dashboard-exp-tile {
  background-color: #fff;
  color: #888;
  height: 120px;
  margin: 0;
  padding: 0;
  position: relative;
  width: 100%;
}
.oppia-dashboard-exp-tile:hover {
  background-color: #f9f9f9;
}

.oppia-dashboard-exp-tile-container-link {
  height: 100%;
  width: 100%;
}

.oppia-dashboard-exp-tile-contents {
  height: 100%;
  padding: 23px 58px;
  width: 100%;
}
.oppia-dashboard-exp-tile-contents:hover {
  text-decoration: none;
}

.oppia-dashboard-exp-tile-image-container {
  height: 120px;
  left: 0;
  top: 0;
  width: 120px;
}
/* This centers the image horizontally and vertically. */
.oppia-dashboard-exp-tile-image {
  height: 120px;
  width: 120px;
}
.oppia-dashboard-exp-tile-image-private {
  opacity: 0.2;
}
.oppia-dashboard-exp-tile-details {
  padding-left: 100px;
  padding-top: 5px;
}
.oppia-dashboard-exp-tile-first-row {
  margin-bottom: 8px;
}
.oppia-dashboard-exp-tile-title {
  color: #333;
  font-family: "Capriola", "Roboto", Arial, sans-serif;
  font-weight: bold;
}
@media (max-width: 365px) {
  .oppia-dashboard-exp-tile-image-container {
    display: none;
  }
  .oppia-dashboard-exp-tile-details {
    padding-left: 0;
  }
}

.oppia-dashboard-exp-tile-second-row {
  color: rgba(0,0,0,0.65);
  font-size: 0.9em;
}

.oppia-signup-page-title {
  color: #222;
  font-size: 1.6em;
  margin: 0 0 30px 0;
}

.oppia-content {
  margin: 0 auto;
  max-width: 630px;
  -webkit-overflow-scrolling: touch;
  width: 80%;
}

.oppia-toast-container {
  position: fixed;
  z-index: 999999;
}

.oppia-toast-container * {
  -moz-box-sizing: border-box;
  -webkit-box-sizing: border-box;
  box-sizing: border-box;
}
.oppia-toast {
  position: relative;
  overflow: hidden;
  padding: 15px 15px 15px 50px;
  top: 60px;
  width: 500px;
  -moz-border-radius: 3px 3px 3px 3px;
  -webkit-border-radius: 3px 3px 3px 3px;
  border-radius: 3px 3px 3px 3px;
  background-position: 15px center;
  background-repeat: no-repeat;
  -moz-box-shadow: 0 0 12px #999999;
  -webkit-box-shadow: 0 0 12px #999999;
  box-shadow: 0 0 12px #999999;
  color: #FFFFFF;
  opacity: 0.8;
  margin: auto;
  margin-top: 5px;
}
.oppia-toast-container > :hover {
  -moz-box-shadow: 0 0 12px #000000;
  -webkit-box-shadow: 0 0 12px #000000;
  box-shadow: 0 0 12px #000000;
  opacity: 1;
  cursor: pointer;
}
.toast-warning {
  background-image: url("/images/general/warning.png");
}

@media all and (max-width: 240px) {
  .oppia-toast {
    padding: 8px 8px 8px 50px;
    width: 11em;
  }
  .oppia-toast-container .toast-close-button {
    right: -0.2em;
    top: -0.2em;
  }
}
@media all and (min-width: 241px) and (max-width: 480px) {
  .oppia-toast {
    padding: 8px 8px 8px 50px;
    width: 18em;
  }
  .oppia-toast-container .toast-close-button {
    right: -0.2em;
    top: -0.2em;
  }
}
@media all and (min-width: 481px) and (max-width: 768px) {
  .oppia-toast {
    padding: 15px 15px 15px 50px;
    width: 25em;
  }
}

.oppia-form input.ng-invalid.ng-dirty {
  border: 2px solid #FA787E;
}

.oppia-help {
  height: 16px;
  width: 16px;
}

.oppia-main-body {
  height: 100%;
  margin: 0 auto;
  min-height: 100%;
}

.oppia-cc-icon {
  bottom: 0;
  opacity: 0.4;
  position: fixed;
  right: 25px;
}

.oppia-cc-icon:hover {
  opacity: 0.7;
}

.oppia-wide-panel {
  border: 1px solid #dde0FF;
  border-radius: 20px;
  width: 100%;
}

.oppia-error-wide-container {
  margin-bottom: 30px;
}

.oppia-wide-panel-content, .oppia-forum {
  font-size: large;
  margin: 5px auto;
  min-height: 400px;
  padding: 20px;
}
.oppia-forum {
  margin-top: 0;
}

.oppia-warning {
  background: #F9EDBE;
  width: 80%;
  max-width: 700px;
}
.oppia-warning-chevron {
  font-size: 1em;
  padding-left: 4px;
  padding-top: 4px;
}

.oppia-placeholder {
  color: #888;
  font-style: italic;
}

.oppia-save-draft-button, .oppia-publish-exploration-button {
  height: 34px;
}

@media(max-width: 1099px) {
  .oppia-publish-exploration-button {
    padding-bottom: 3px;
  }
  .oppia-save-draft-button {
    padding-bottom: 3px;
    width: 40px;
  }
}

@media(min-width: 1100px) {
  .material-icons.oppia-save-publish-button-icon,
  .oppia-save-publish-loading.oppia-save-publish-button-icon {
    display: none;
  }

  .oppia-publish-exploration-button {
    padding-bottom: 6px;
  }
  .oppia-save-draft-button {
    padding-bottom: 6px;
    width: 125px;
  }
}

/* Overwrite the Bootstrap defaults. */
.nav > li > a.oppia-editor-navbar-tab-anchor {
  padding: 15px 11px;
}

.oppia-save-publish-loading.oppia-save-publish-button-icon {
  font-size: 30px;
  line-height: 14px;
  letter-spacing: -4px;
  font-style: normal;
  text-align: center;
}

@media(max-width: 1100px) {
  .oppia-save-publish-button-label {
    display: none;
  }
}

.oppia-state-name-container {
  background: #eee;
  border-bottom-left-radius: 5px;
  margin: 2px 7px;
  padding: 6px;
}

.oppia-editor-page-container {
  margin-bottom: 60px;
}

.oppia-editor-header {
  font-size: 16px;
  margin-top: 35px;
}

.oppia-editor-cards-container {
  margin: auto;
  max-width: 700px;
}
.oppia-editor-card-with-avatar {
  background: rgb(255,255,255);
  margin: 20px auto 0 auto;
  max-width: 700px;
  padding: 0;
}

.oppia-editor-card-avatar {
  height: 36px;
  left: -18px;
  position: absolute;
  top: 28px;
  width: 36px;
}

.oppia-editor-card {
  background: rgb(255,255,255);
  margin-left: auto;
  margin-right: auto;
  margin-top: 30px;
  max-width: 800px;
  padding: 32px;
  padding-bottom: 40px;
}

.oppia-editor-avatar {
  height: 24px;
  left: -43px;
  position: absolute;
  width: 24px;
}

pre.oppia-pre-wrapped-text {
  white-space: pre-wrap;
}

.oppia-editor-card-body {
  position: relative;
}
.oppia-editor-card-body h3 {
  font-size: 1.8em;
  margin: 0;
}
.oppia-editor-card-body form {
  margin: 0;
}

.oppia-editor-card-section-container {
  background: rgba(5,140,166,0.1);
  padding-bottom: 1px;
  padding-top: 5px;
}

.oppia-editor-card-section {
  padding: 20px 50px 20px 35px;
}

.oppia-state-content {
  min-height: 20px;
  padding: 5px 0 15px 10px;
}

.oppia-state-content-display, .oppia-param-changes-display {
  max-width: 610px;
  text-align: left;
}

/* These rules must be kept in sync with corresponding rules in
   core/templates/dev/head/player/conversation_skin_directive.html
   (those with '.conversation-skin-tutor-card-top-content > p,
   .conversation-skin-oppia-feedback-content > p,
   .conversation-skin-learner-answer-content > p,
   .conversation-skin-help-card-content > p' selectors specifying
    the same line-height, margin-top and margin-bottom attributes)
*/
.oppia-state-content-display-html > p,
.form-control.oppia-rte-content > div > p {
  line-height: 28px;
  margin-bottom: 18px;
  margin-top: 18px;
}

.oppia-state-content-display-html > p:first-child,
.form-control.oppia-rte-content > div > p:first-child {
  margin-top: 0px;
}

.oppia-state-content-display-html > p:last-child,
.form-control.oppia-rte-content > div > p:last-child {
  margin-bottom: 0px;
}

.oppia-prevent-selection {
  -moz-user-select: none;
  -ms-user-select: none;
  -webkit-user-select: none;
}

.oppia-save-state-item-button {
  margin-left: 5px;
}

.oppia-editable-section {
  cursor: pointer;
  position: relative;
}

/* this classes below are used to graymask
 * outcome section when one hovers and
 * editable section when one hovers over them
 */

.oppia-editable-section .oppia-rule-preview-section-mask,
.oppia-editable-section .oppia-editable-section-mask {
  background-color: #eee;
  bottom: 0;
  height: 100%;
  opacity: 0;
  position: absolute;
  top: 0;
  width: 100%;
  z-index: 10;
}

.oppia-editable-section:hover .oppia-rule-preview-section-mask,
.oppia-editable-section:hover .oppia-editable-section-mask {
  border-radius: 4px;
  opacity: 0.4;
  transition: all 200ms;
  -webkit-transition: all 200ms;
}

.oppia-editable-section:hover .oppia-interaction-preview {
  background: rgba(5, 140, 166, 0.5);
  border-radius: 4px;
}

.oppia-interaction-preview {
  opacity: 0.5;
  padding: 4px;
}

.oppia-editor-edit-icon {
  font-size: 16px;
  opacity: 0.2;
  position: absolute;
  right: -22px;
  top: 3px;
  -webkit-transition: all 200ms;
  transition: all 200ms;
}

.oppia-editable-section:hover .oppia-editor-edit-icon {
  opacity: 0.8;
}

.oppia-click-to-start-editing {
  height: 100%;
  position: absolute;
  width: 100%;
  z-index: 50;
}

.oppia-editor-trash-icon {
  opacity: 0.2;
  -webkit-transition: all 200ms;
  transition: all 200ms;
}

.oppia-editor-trash-icon:hover {
  opacity: 0.8;
  cursor: pointer;
}

/* Styles for the state graph vizualization. */

.oppia-state-graph-container {
  border-radius: 4px;
  border: 1px solid #ccc;
  height: 400px;
  overflow-y: hidden;
  position: relative;
}

/* Styles for the collections learner view */

.oppia-collection-player-tiles-container {
  height: 100%;
  margin-top: 60px;
  margin-left: auto;
  margin-right: auto;
  max-width: 800px;
  min-height: 500px;
  padding-bottom: 25px;
  padding-left: 50px;
  position: relative;
}
.oppia-collection-player-tiles-container .oppia-page-heading {
  color: #fff;
}

.oppia-collection-player-tile-section {
  margin-bottom: 24px;
}

.oppia-collection-player-small-text {
  color: #fff;
  font-style: italic;
  font-size: 1em;
  margin-top: 12px;
  margin-bottom: 6px;
}

/* Styles for the statistics page. */

.oppia-back-arrow {
  float: left;
  margin-right: 5px;
}

.oppia-nested-link {
  color: #0844aa;
  cursor: pointer;
}

.oppia-nested-link:hover {
  color: #3f2c76;
  text-decoration: underline;
}

.oppia-add-interaction-button,
.oppia-add-response-button,
.oppia-add-fallback-button {
  background-color: rgba(5,140,166,0.9);
  border: 0;
  border-radius: 0;
  color: white;
  opacity: 0.9;
  padding: 7px;
  width: 100%;
}

.oppia-add-interaction-button:active,
.oppia-add-interaction-button:focus,
.oppia-add-interaction-button:hover,
.oppia-add-response-button:active,
.oppia-add-response-button:focus,
.oppia-add-response-button:hover,
.oppia-add-fallback-button:active,
.oppia-add-fallback-button:focus,
.oppia-add-fallback-button:hover {
  background-color: rgba(5,140,166,1);
  color: white;
  opacity: 1;
}

.oppia-add-rule-button {
  background-color: rgba(165,165,165,0.9);
  border: 0;
  border-radius: 0;
  color: white;
  opacity: 0.9;
  padding: 7px;
  width: 100%;
}

.oppia-add-rule-button:active,
.oppia-add-rule-button:focus,
.oppia-add-rule-button:hover {
  background-color: rgba(165,165,165,1);
  color: white;
  opacity: 1;
}

/* Workaround to ensure that single-line paragraphs comprising multiple-choice
   options are displayed inline. */
.oppia-multiple-choice-rule p {
  display: inline;
}
.oppia-multiple-choice-rule p::before {
  content: ' ';
}

.oppia-interaction-tile {
  cursor: pointer;
  display: inline-block;
  margin: 5px;
  outline: 1px solid #aaa;
  vertical-align: top;
  width: 30%;
}
.oppia-interaction-tile:hover {
  outline: 2px solid #009688;
}
.oppia-interaction-tile-name {
  border-top: 1px solid #ccc;
  padding: 3px 0;
  position: relative;
  text-align: center;
}
.oppia-interaction-customization-label {
  font-size: 1em;
  font-weight: bold;
  padding-bottom: 6px;
}

.oppia-small-delete-button {
  padding-top: 3px;
}

.oppia-delete-param-change-button,
.oppia-delete-interaction-button,
.oppia-close-popover-button,
.oppia-delete-list-entry-button {
  background: none;
  border: 0;
  color: #000;
  cursor: pointer;
  height: 30px;
  opacity: 0.5;
  width: 30px;
}
.oppia-delete-param-change-button,
.oppia-delete-interaction-button,
.oppia-close-popover-button {
  position: absolute;
}
.oppia-delete-interaction-button,
.oppia-close-popover-button {
  right: 8px;
  top: 8px;
}
.oppia-delete-param-change-button {
  right: -30px;
  top: 0;
}
.oppia-delete-response-button,
.oppia-delete-rule-button {
  cursor: pointer;
  opacity: 0.5;
  position: absolute;
  right: 8px;
  top: 8px;
  width: 20px;
}
.oppia-delete-list-entry-button {
  margin-top: 6px;
}
.oppia-delete-param-change-button:hover,
.oppia-delete-interaction-button:hover,
.oppia-close-popover-button:hover,
.oppia-delete-response-button:hover,
.oppia-delete-rule-button:hover,
.oppia-delete-list-entry-button:hover {
  opacity: 1;
}



.oppia-graph-resize-button {
  border: 0;
  padding: 9px 10px 6px 10px;
  position: absolute;
  right: 2px;
  top: 2px;
}

.nav-pills > li > a.oppia-rule-tab {
  background: rgba(0,0,0,0.05);
  border-radius: 0;
  border-bottom: 1px solid #f0f0f0;
  color: #444;
  padding: 7px 15px;
  width: 100%;
}
.nav-pills > li > a.oppia-rule-tab-disabled {
  cursor: default;
}
.nav-pills > li:hover > a.oppia-rule-tab {
  background: rgba(0,0,0,0.1);
}
.nav-pills > li:hover > a.oppia-rule-tab-disabled {
  background: rgba(0,0,0,0.05);
}
.nav-pills > li.active > a.oppia-rule-tab-active {
  background: rgba(5,140,166,0.1);
  border-right: 0;
  color: #333;
}

.oppia-default-rule-tab {
  border-left: 1px solid #ddd;
}

.oppia-rule-body-container {
  padding-left: 0;
  padding-right: 0;
  width: 100%;
}

.oppia-readonly-rule-tile {
  border-radius: 4px;
  margin-bottom: 0;
  margin-left: 0;
  padding: 4px;
}

.oppia-readonly-rule-tile img, .oppia-rule-tab img {
  max-height: 50px;
}

.oppia-rule-dest-link {
  margin-left: 5px;
  position: absolute;
  width: 400px;
  /* This must be larger than the z-index in
     .oppia-interactive-section-click-handler, so that the rule does not
     switch to edit mode when the destination link is clicked. */
  z-index: 200;
}

.oppia-rule-save-cancel-buttons {
  margin-bottom: 5px;
  margin-top: 2px;
}

.oppia-rule-block {
  background-color: white;
  border-top: 1px solid #ccc;
  border-left: 1px solid #ccc;
  border-right: 1px solid #ccc;
}

.oppia-rule-block.active {
  box-shadow: 0 1px 3px rgba(0,0,0,0.12), 0 1px 2px rgba(0,0,0,0.24);
  margin: -2px;
  z-index: 1;
}

.oppia-response-header-block {
  overflow: hidden;
  padding-left: 24px;
  white-space: nowrap;
  width: 640px;
}

.oppia-response-header {
  float: left;
  overflow: hidden;
  text-overflow: ellipsis;
  white-space: nowrap;
  width: 500px;
}

.oppia-rule-header {
  color: rgb(120, 120, 120);
  overflow: hidden;
  padding-left: 0;
  text-overflow: ellipsis;
  white-space: nowrap;
}

.oppia-rule-sort-handle, .oppia-fallback-sort-handle {
  cursor: move;
  left: 10px;
  margin-left: 5px;
  opacity: 0.3;
  position: absolute;
  top: 6px;
  width: 25px;
  /* This is needed for the sort handle to be above the rule tile. */
  z-index: 1;
}

.oppia-rule-header-warning-placement {
  left: -0.5em;
  position: absolute;
  top: 6px;
  z-index: 2;
}

.oppia-rule-header-warning-style {

  -ms-transform: rotate(-10deg);
  -webkit-transform: rotate(-10deg);

  background-color: yellow;
  border:1px solid black;
  color: firebrick;
  cursor: pointer;
  font-size: 20px;
  font-weight: bold;
  height:22px;
  line-height: 22px;
  text-align: center;
  transform: rotate(-10deg);
  width:22px;
}

.oppia-param-change-sort-handle {
  cursor: move;
  left: -20px;
  opacity: 0.3;
  position: absolute;
  top: 4px;
}

.oppia-rule-edit-feedback {
  position: relative;
}

.oppia-rule-details-header {
  margin-bottom: 6px;
}

.about-tabs {
  margin-bottom: 0;
}

table.oppia-padded-table {
  border: 1px solid black;
  padding: 5px;
}
table.oppia-padded-table th, table.oppia-padded-table td {
  border: 1px solid black;
  padding: 5px;
}

/* Styles for parameter labels. */
oppia-parameter {
  background-color: #18447E;
  border-radius: .25em;
  color: white;
  display: inline;
  font-size: 75%;
  font-weight: bold;
  line-height: 1;
  margin: auto 4px;
  padding: .2em .6em .3em;
  text-align: center;
  vertical-align: baseline;
  white-space: nowrap;
}

.oppia-param-editor-row {
  position: relative;
}

.oppia-param-display-row {
  margin-bottom: 4px;
}

.oppia-tutorial-tooltip {
  min-width: 400px !important;
}

/* Hide the search icon in the rule destination dropdown. */
.oppia-rule-dest-select2 .select2-search input {
  background: none;
}

.oppia-dashboard-row {
  cursor: pointer;
  background-color: #fff;
  margin-bottom: -5px;
  overflow: auto;
}
.oppia-dashboard-row:hover {
  background: #eee;
}
.oppia-dashboard-row-recent {
  background: #fff4ca;
}
.oppia-dashboard-row-recent:hover {
  background: #ffe279;
}

.oppia-dashboard-status-green {
  color: #009688;
  font-weight: bold;
  text-transform: capitalize;
}

.oppia-dashboard-status-grey {
  color: #888;
  text-transform: capitalize;
}

.oppia-dashboard-status-orange {
  color: #f7a541;
  font-weight: bold;
  text-transform: capitalize;
}

.oppia-dashboard-tile-metadata-parent {
  float: right;
  padding-top: 15px;
  width: 30%;
}

.oppia-dashboard-tile-metadata {
  border-left-color: #DADADA;
  border-left-style: ridge;
  border-left-width: thin;
  color: #888;
  font-size: 0.85em;
  height: 85px;
  margin-left: 10px;
  padding-left: 20px;
  padding-right: 20px;
}

md-card.oppia-dashboard-tile {
  background-color: #fff;
  border-bottom: 1px solid #ccc;
  color: #888;
  height: 120px;
  margin: 0;
  padding: 0;
  position: relative;
}

ul.oppia-dashboard-tiles {
  list-style-type: none;
  margin-top: 30px;
  padding-left: 0;
}

.oppia-large-modal-window .modal-dialog {
  max-width: 900px;
  width: 80%;
}
.oppia-large-modal-window .modal-body {
  height: 60vh;
}

.oppia-embed-modal-code {
  background-color: #fcfcfc;
  border: 1px solid #d9d9d9;
  border-radius: 4px;
  display: inline-block;
  padding: 10px;
}

.oppia-embed-modal-code:hover {
  background-color: #f9f9f9;
}

.oppia-vcenter {
  display: table-cell;
  float: none;
  vertical-align: middle;
}

.oppia-disabled-link {
  opacity: 0.6;
  pointer-events: none;
}

/* CSS3 Animations */
@-ms-keyframes spin {
  from { -ms-transform: rotate(0deg); }
  to { -ms-transform: rotate(360deg); }
}
@-moz-keyframes spin {
  from { -moz-transform: rotate(0deg); }
  to { -moz-transform: rotate(360deg); }
}
@-webkit-keyframes spin {
  from { -webkit-transform: rotate(0deg); }
  to { -webkit-transform: rotate(360deg); }
}
@keyframes spin {
  from { transform: rotate(0deg); }
  to { transform: rotate(360deg); }
}

.oppia-animate-spin {
  -webkit-animation-name: spin;
  -webkit-animation-duration: 1000ms;
  -webkit-animation-iteration-count: infinite;
  -webkit-animation-timing-function: ease-in-out;

  -moz-animation-name: spin;
  -moz-animation-duration: 1000ms;
  -moz-animation-iteration-count: infinite;
  -moz-animation-timing-function: ease-in-out;

  -ms-animation-name: spin;
  -ms-animation-duration: 1000ms;
  -ms-animation-iteration-count: infinite;
  -ms-animation-timing-function: ease-in-out;

  animation-name: spin;
  animation-duration: 1000ms;
  animation-iteration-count: infinite;
  animation-timing-function: ease-in-out;
}

oppia-expression-error-tag {
  background-color: #d9534f;
  border-radius: .25em;
  color: white;
  display: inline;
  font-size: 75%;
  font-weight: bold;
  line-height: 1;
  margin: auto 4px;
  padding: .2em .6em .3em;
  text-align: center;
  vertical-align: baseline;
  white-space: nowrap;
}
oppia-expression-error-tag:after {
  content: "Expression parsing error!";
}

/* Adjust the z-index for the tutorial components so that they do not go
   above the navbar.
*/
.ng-joyride-element-static[data-original-title],
div.ng-joyride-title {
  z-index: 999;
}
.ng-joyride.popover.sharp-borders {
  z-index: 1002;
}
div#ng-curtain {
  z-index: 997;
}

/* Add inter-paragraph spacing to the ng-joyride tutorial contents. */
.ng-joyride .popover-content p {
  margin-top: 10px;
}

.oppia-navbar {
  box-shadow: 0 3px 6px rgba(0,0,0,0.16), 0 3px 6px rgba(0,0,0,0.23);
  cursor: default;
  height: 56px;
  left: -2%;
  padding-left: 2%;
  padding-right: 2%;
  position: fixed;
  width: 104%;
  /* This is larger than the editor tutorial's z-index, but smaller than
     the z-index for Bootstrap modals.
  */
  z-index: 1005;
}

.oppia-top-of-page-padding {
  /* This ensures that content is not tucked behind the fixed navbar. */
  height: 56px;
}
.oppia-navbar-menu {
  margin-left: 10px;
  opacity: 0.9;
  outline-color: transparent;
  padding-top: 20px;
}
.oppia-navbar-menu-icon {
  color: #fff;
  margin-top: -5px;
}
.oppia-navbar-menu:hover {
  opacity: 1;
}

.oppia-navbar-brand-name {
  float: left;
  height: 56px;
  line-height: 20px;
  margin-left: -10px;
}

.oppia-logo {
  display: inline-block;
  font-family: "Capriola", "Roboto", Arial, sans-serif;
  font-size: 21px;
  font-weight: 300;
  height: 40px;
  margin-top: 8px;
}
.oppia-logo-wide {
  margin-left: 25px;
}
.oppia-logo-small {
  margin-left: 6px;
}

.oppia-navbar-tabs-narrow {
  min-width: 210px;
}
.oppia-navbar-tabs {
  min-width: 500px;
}
.nav > li > a.oppia-navbar-tab {
  font-family: "Capriola", "Roboto", Arial, sans-serif;
  font-size: 14px;
  padding: 17px 12px 10px 12px;
  text-transform: uppercase;
}
.oppia-navbar-dropdown-toggle,
.oppia-navbar-tab {
  height: 56px;
  color: #fff;
}
.oppia-navbar-profile > li > a:hover,
.oppia-navbar-profile > li > a:focus,
.oppia-navbar-profile .open > a,
.oppia-navbar-profile .open > a:hover,
.oppia-navbar-profile .open > a:focus,
.oppia-navbar-tabs > li > a:hover,
.oppia-navbar-tabs > li > a:focus {
  background-color: #fff;
  color: #009688;
}
.oppia-navbar-profile-admin > li > a:hover,
.oppia-navbar-profile-admin > li > a:focus,
.oppia-navbar-profile-admin .open > a,
.oppia-navbar-profile-admin .open > a:hover,
.oppia-navbar-profile-admin .open > a:focus,
.oppia-navbar-tabs-admin > li > a:hover,
.oppia-navbar-tabs-admin > li > a:focus {
  background-color: #fff;
  color: #00376d;
}
.oppia-navbar-dropdown {
  border: 0;
  border-top-left-radius: 0;
  border-top-right-radius: 0;
  margin-top: 0;
}
.oppia-navbar-dropdown > li > a {
  color: #009688;
}
.oppia-navbar-dropdown > li > a:hover,
.oppia-navbar-dropdown > li > a:focus {
  background-color: #eee;
  color: #888;
}
.oppia-navbar-profile-picture-container {
  margin-left: 10px;
  text-align: right;
}
.oppia-navbar-profile-picture {
  height: 32px;
  width: 32px;
}
.oppia-navbar-role-indicator {
  background-color: #f7a541;
  border-radius: 20px;
  bottom: 10px;
  height: 15px;
  position: absolute;
  right: 25px;
  width: 15px;
}
.oppia-navbar-role-text {
  bottom: 0;
  color: white;
  font-size: 0.7em;
  font-weight: bold;
  position: absolute;
  right: 3px;
}

.oppia-navbar-dashboard-indicator {
  background-color: #f7a541;
  border-radius: 20px;
  height: 15px;
  position: absolute;
  right: 25px;
  top: 8px;
  width: 15px;
}
.oppia-navbar-dashboard-indicator-text {
  bottom: 0;
  color: white;
  font-size: 0.7em;
  font-weight: bold;
  position: absolute;
  right: 4px;
}

.oppia-select {
  background: white;
  border: #ddd solid 1px;
  border-radius: 4px;
  color: #555;
  padding: 5px;
}

.oppia-feedback-tab-row {
  cursor: pointer;
}
.oppia-feedback-tab-row:hover {
  background: #eee;
}

.oppia-editor-sidebar {
  max-width: 500px;
  padding: 7px 5px 0 5px;
  position: absolute;
  right: 15px;
  top: 28px;
  width: 100%;
}
.oppia-editor-sidebar accordion .panel {
  border-radius: 0;
}
.oppia-editor-sidebar accordion .panel .panel-heading {
  background-color: #ddd;
  border-radius: 0;
  padding: 3px 10px;
}
.oppia-editor-sidebar accordion .panel .panel-title {
  font-weight: bold;
}
.oppia-editor-sidebar accordion .panel .panel-body {
  border-radius: 0;
  padding-right: 25px;
}
.oppia-editor-sidebar-section-header {
  background-color: #ddd;
  font-size: 0.75em;
  font-weight: bold;
  padding: 3px 10px;
}
.oppia-editor-sidebar-section-body {
  background-color: #fff;
  margin-bottom: 5px;
  padding-right: 25px;
  padding: 0 10px;
}

.oppia-exploration-warnings-indicator {
  border-style: inset;
  border-width: 0 9px 14px 9px;
  bottom: 10px;
  font-size: 0.7em;
  font-weight: bold;
  height: 0;
  position: absolute;
  right: 5px;
  width: 0;
}
.oppia-exploration-warnings-error-color {
  border-color: transparent transparent rgb(244,244,15) transparent;
  color: #333;
}
.oppia-exploration-warnings-critical-color {
  border-color: transparent transparent rgb(231,15,15) transparent;
  color: #fff;
}
.oppia-exploration-warnings-count {
  margin-left: -3px;
}

.oppia-exploration-open-threads-indicator {
  position: absolute;
  right: 5px;
  width: 16px;
  bottom: 10px;
  height: 13px;
  text-align: center;
  border-radius: 10%;
}
.oppia-exploration-open-threads-color {
  background-color: #4078C0;
  border: 1px solid rgb(243, 243, 243);
}
.oppia-exploration-open-threads-count {
  font-size: 9px;
  position: relative;
  bottom: 8px;
  color: white;
}

.dropdown-menu.oppia-exploration-warnings-box {
  background: #fcf8e3;
}
.oppia-exploration-warnings-header {
  font-size: 0.8em;
  font-weight: bold;
  margin: 0 5px;
}
.oppia-exploration-warnings-text {
  font-size: 0.9em;
  padding: 2px 5px;
  width: 250px;
}
.oppia-exploration-warnings-separator {
  margin: 0;
}

/* Adding multilevel submenu functionality to Bootstrap's dropdown
    See http://bootsnipp.com/snippets/featured/multi-level-dropdown-menu-bs3
*/
.oppia-dropdown-submenu {
  position: relative;
}

.oppia-dropdown-submenu > .dropdown-menu {
  border-radius: 0 6px 6px 6px;
  left: 100%;
  margin-top: -6px;
  margin-left: -1px;
  -moz-border-radius: 0 6px 6px;
  top: 0;
  -webkit-border-radius: 0 6px 6px 6px;
}

.oppia-dropdown-submenu:hover > .dropdown-menu {
  display: block;
}

.oppia-dropdown-submenu > a:after {
  border-color: transparent;
  border-style: solid;
  border-width: 5px 0 5px 5px;
  border-left-color: #ccc;
  content: " ";
  display: block;
  float: right;
  height: 0;
  margin-top: 5px;
  margin-right: -10px;
  width: 0;
}

.oppia-dropdown-submenu:hover > a:after {
  border-left-color: #fff;
}

.oppia-dropdown-submenu.pull-left {
  float: none;
}

.oppia-dropdown-submenu.pull-left > .dropdown-menu {
  border-radius: 6px 0 6px 6px;
  left: -100%;
  margin-left: 10px;
  -moz-border-radius: 6px 0 6px 6px;
  -webkit-border-radius: 6px 0 6px 6px;
}


.oppia-profile-picture-crop-area {
  background: #E4E4E4;
  height: 350px;
  margin-top: 20px;
  position: relative;
  width: 500px;
}
.oppia-profile-picture-reset-button {
  position: absolute;
  right: -50px;
  top: 0;
}

.oppia-page-cards-container {
  margin: auto;
  max-width: 95%;
  position: relative;
  width: 660px;
}

.oppia-page-card {
  background: rgb(255,255,255);
  margin-left: auto;
  margin-right: auto;
  margin-bottom: 30px;
  margin-top: 40px;
  padding: 30px 55px;
}
.oppia-page-card li {
  margin-bottom: 10px;
}

.oppia-notifications-tray {
  margin-left: -8px;
}

.oppia-notifications-dashboard-card {
  padding: 15px 40px;
}

.oppia-notification-content {
  display: inline-block;
}

.oppia-notification-last-updated {
  float: right;
}

 @media (max-width: 500px) {
  .oppia-notification-content,
  .oppia-notification-last-updated {
    display: inline;
  }

 }

.oppia-about-anchor {
  display: block;
  position: relative;
  top: -70px;
  visibility: hidden;
}

.oppia-about-right-menu {
  left: 50%;
  margin-left: 360px;
  position: fixed;
  top: 100px;
  width: 300px;
}

.oppia-about-right-menu p {
  line-height: 1;
  margin: 0.5em 0;
}
.oppia-about-right-menu ul {
  list-style-type: none;
  padding-left: 20px;
}

/* Hide the 'Skip' icon on the editor tutorial. */
.skipBtn .glyphicon-ban-circle {
  display: none;
}

.oppia-page-heading {
  margin-bottom: 5px;
}

.oppia-page-heading-subtext {
  font-size: smaller;
  opacity: 0.7;
}

.oppia-rating-star-active {
  color: #FFD700;
}

.oppia-transition-200 {
  -webkit-transition: all 200ms;
  transition: all 200ms;
}

/* Styles for the feedback popover component in the learner view. */
.oppia-feedback-popover-submit-btn-enabled {
  color: #009688;
}
.oppia-feedback-popover-textarea {
  border: 1px solid rgba(0,0,0,0.2);
  margin-top: 4px;
  padding: 4px;
  resize: none;
  width: 200px;
}

.oppia-rte-toolbar-image {
  padding-bottom: 8px;
  padding-top: 8px;
}

.ta-scroll-window.oppia-rte-content {
  width: 100%;
}

.ta-editor.form-control.oppia-rte-content, .ta-scroll-window.form-control.oppia-rte-content {
  min-height: 80px;
  height: auto;
  overflow: auto;
  font-family: inherit;
  font-size: 100%;
}

.form-control.oppia-rte-content > .ta-bind {
  height: auto;
  min-height: 80px;
}

.form-control.oppia-rte-content img.block-element {
  display: block;
  margin: auto;
}

/* Styles for the editor training interfaces. */

.preview-conversation-skin-card-row-container {
  margin-bottom: 17px;
  table-layout: fixed;
  width: 100%;
}

.preview-conversation-skin-card-row {
  margin-bottom: 20px;
  margin-top: 20px;
  width: 100%;
}

.preview-conversation-skin-row-avatar {
  padding-right: 10px;
  width: 30px;
}

.preview-conversation-skin-row-avatar-img {
  height: 24px;
  max-width: 24px;
}

.preview-conversation-skin-oppia-content {
  padding-left: 15px;
  padding-top: 2px;
}

.preview-conversation-skin-learner-input {
  padding-left: 15px;
}

md-card.preview-conversation-skin-inline-interaction {
  background-color: #f6f6f6;
  border-bottom-left-radius: 2px;
  border-bottom-right-radius: 2px;
  border-top-left-radius: 0;
  border-top-right-radius: 0;
  border-top: 1px solid rgba(0,0,0,0.1);
  margin: -20px auto;
  max-width: 560px;
}

md-card.preview-conversation-skin-supplemental-card {
  background-color: #f6f6f6;
  margin: -5px 0;
  max-width: 560px;
}

.preview-conversation-skin-supplemental-interaction {
  margin: 0 auto;
  max-width: 560px;
}

.trained-feedback-selection-form-container {
  margin-top: -5px;
}

.trained-feedback-selection-container {
  border-bottom: thin solid #EEEEEE;
  margin-bottom: 5px;
}

.trained-feedback-selection-container md-input-group.md-default-theme label {
  border-bottom: 0;
}

.trained-feedback-selection {
  background: none;
  border: none;
  color: rgba(0,0,0,0.5);
  margin: 0;
  padding-left: 0;
  padding-top: 9px;
  text-align: left;
  /* This is needed so that images stay bounded by the container in Firefox. */
  width: 100%;
}

.trained-feedback-selection:hover {
  color: #00897B;
}

.oppia-modal-information-card .modal-dialog {
  margin: 100px auto;
  width: 400px;
}

.oppia-modal-information-card .modal-dialog .modal-content {
  border-radius: 0;
}

.oppia-modal-information-card .modal-dialog .modal-content md-card {
  border-radius:0;
  margin: 0;
  padding: 0;
}

.oppia-info-card-title {
  bottom: 0;
  color: white;
  font-family: "Capriola", "Roboto", Arial, sans-serif;
  margin: 12px 0;
  padding: 0;
  position: absolute;
}

.oppia-info-card-bg-image {
  left: 50%;
  margin-right: -50%;
  position: absolute;
  top: 50%;
  transform: translate(-50%, -50%);
  width: 120px;
}

.oppia-info-card-logo-thumbnail {
  background-position: center;
  background-repeat: no-repeat;
  background-size: cover;
  height: 300px;
  padding: 20px;
  position: relative;
}

.oppia-info-card-content {
  padding: 10px 20px 10px 20px;
}

.oppia-info-card-content p {
  display: block;
  font-size: 1.0em;
  line-height: 1;
  padding: 12px 0 24px 0;
  position: relative;
  word-spacing: 0;
}

.oppia-info-card-content .card-metrics {
  margin-top: 10px;
  padding: 0;
}

.oppia-info-card-content .card-metrics li {
  font-size: 14px;
  list-style-type: none;
  text-align: center;
}

.oppia-info-card-content .card-metrics li .fa {
  font-size: 24px;
  margin-right: 5px;
}

.oppia-info-card-content .card-metrics ul img {
  height: 24px;
  margin-right: 2px;
  width: 24px;
}

.oppia-info-card-content .card-metrics ul li .oppia-contributors-circle {
  height: 20px;
  width: 20px;
}

.oppia-contributors-more-circle {
  background: #888;
  border-radius: 50%;
  border-color: black;
  height: 20px;
  padding-top: 3px;
  text-align: center;
  width: 20px;
}

.oppia-info-card-bottom-row {
  margin-top: 20px
}

.oppia-info-card-bottom-row md-chips md-chip {
  cursor: default;
  font-size: 12px;
  line-height: 1em;
  margin: 0;
  padding: 0;
}

.oppia-info-card-bottom-row ul li a img {
  height: 20px;
  width: 20px;
}

.oppia-info-card-tooltip-more {
  color: blue;
}

/* This is necessary so that long usernames don't overflow the tooltip. */
.oppia-info-card-content .tooltip-inner {
  max-width: none;
}

.oppia-info-card-tag-icon {
  padding-top: 6px;
  width: 28px;
}

.oppia-info-card-exploration-contributors-profile {
  padding: 0;
}

.oppia-info-card-community-editable-icon {
  color: #009688;
}

/* Styles for gadget panels and editor. */

.oppia-gadget-tile {
  cursor: pointer;
  display: inline-block;
  margin: 5px;
  vertical-align: top;
  width: 25%;
}
.oppia-gadget-tile:hover {
  outline: 2px solid #05A69A;
}
.oppia-gadget-tile-name {
  padding: 3px 0;
  position: relative;
  text-align: center;
}

.oppia-gadget-customization-editor label {
  font-weight: normal;
}

.oppia-gadget-delete-icon,
.oppia-gadget-edit-icon,
.oppia-gadget-rename-icon {
  cursor: pointer;
  position: absolute;
  width: 20px;
  z-index: 1;
}

.oppia-gadget-delete-icon,
.oppia-gadget-rename-icon {
  right: 0;
  top: 4px;
}

.oppia-gadget-rename-icon {
  right: 20px
}

.oppia-gadget-edit-icon {
  color: #636363;
  right: 20px;
  top: 4px;
}

.oppia-gadget-content {
  background: #fff;
}

.oppia-insert-gadget-button,
.oppia-gadget-name {
  background: #5cb85c;
  color: #fff;
  font-size: small;
  height: 25px;
  overflow: hidden;
  text-overflow: ellipsis;
  white-space: nowrap;
  padding-right: 40px;
}

.oppia-insert-gadget-button {
  background: inherit;
  color: #000;
  cursor: pointer;
  padding-right: 0;
}

.oppia-gadget-dropdown-toggle {
  border-bottom: 1px solid silver;
  border-left: 1px solid silver;
  color: gray;
  height: 25px;
  padding: 0 5px;
  position: absolute;
  right: 0;
  top: 0;
  width: 25px;
}

.oppia-rename-gadget-form {
  background-color: white;
  color: rgba(0, 0, 0, 0.73);
  margin-left: 4px;
  position: absolute;
  z-index: 1;
}

.oppia-rename-gadget-form input {
  width: 140px;
}

.oppia-gadget-outer-container {
  position: relative;
}

.oppia-gadget-list-container {
  cursor: pointer;
  margin-bottom: 5px;
  position: relative;
}

.oppia-gadget-name-panel,
.oppia-gadget-state-visibility-panel {
  border-top: 1px solid gray;
  padding: 10px 0;
}

.oppia-gadget-state-visibility-panel {
  /* To clear the float */
  overflow: auto;
  width: 100%;
}

.oppia-gadget-state-visible-title {
  color: rgba(0, 0, 0, 0.73);
  display: block;
  font-weight: normal;
}

.oppia-gadget-state-visible-input-label {
  float: left;
  margin-left: 10px;
}

.oppia-gadget-name {
  cursor: pointer;
  margin-bottom: 5px;
}

.oppia-gadget-dropdown-toggle:hover .oppia-hidden-gadgets-container {
  left: 24px;
  top: 0;
}

.oppia-hidden-gadget,
.oppia-visible-gadgets-container {
  position: relative;
}

.oppia-suggestion-review-container {
  width: 100%;
  height: 350px;
  padding: 10px;
}

.oppia-suggestion-review-panel-container {
  width: 49%;
  height: 100%;
}

.oppia-suggestion-review-panel {
  width: 100%;
  height: 100%;
  border: 1px solid black;
  overflow: scroll;
}

.oppia-suggestion-review-error {
  text-align: right;
  width: 100%;
  color: red;
  margin-bottom: 10px;
}

/* New Splash page */

.oppia-splash-section-one {
  background-color: #afd2eb;
  overflow-x: hidden;
}

.oppia-splash-h1, .oppia-splash-h2 {
  color: #005c5e;
  font-family: "Capriola", "Roboto", Arial, sans-serif;
  padding-top: 1em;
}

.oppia-splash-h1 {
  margin: 0 auto;
  padding-bottom: 1em;
}

.oppia-splash-h2-container {
  margin: 0 auto;
  max-width: 900px;
}

.oppia-splash-h2 {
  line-height: 1.6em;
  margin: 0 auto;
  padding-bottom: 72px;
}

@media (min-width: 630px) {
  .oppia-splash-h1 {
    font-size: 3em;
  }
  .oppia-splash-h2 {
    font-size: 1.8em;
    padding-top: 130px;
  }
}
@media (max-width: 629px) {
  .oppia-splash-h1 {
    font-size: 2em;
  }
  .oppia-splash-h2 {
    font-size: 1.5em;
    padding-top: 80px;
  }
}

.oppia-splash-background-icon-row {
  margin: 0 calc((100% - 2700px)/2);
  position: relative;
  text-align: center;
  width: 2700px;
}

.oppia-splash-background-icon {
  margin: -1px;
  max-width: 96px;
  width: 10%;
}

.oppia-splash-books {
  left: 50%;
  position: absolute;
  top: 95px;
  z-index: 5;
}
@media (min-width: 630px) {
  .oppia-splash-books {
    margin-left: -300px;
    width: 600px;
  }
}
@media (max-width: 629px) {
  .oppia-splash-books {
    margin-left: -250px;
    width: 500px;
  }
}

.oppia-splash-section-two {
  background-color: #f2f2ee;
  color: #2c4841;
}

.oppia-splash-button {
  background-color: #015c53;
  border-radius: 0;
  color: #fff;
  font-family: "Capriola", "Roboto", Arial, sans-serif;
  font-size: 18px;
  margin-top: -20px;
  padding: 10px 0;
  position: absolute;
  text-transform: uppercase;
  transform: translateX(-50%);
  width: 360px;
}
.oppia-splash-button:hover,
.oppia-splash-button:focus,
.oppia-splash-button:active {
  background-color: rgba(5, 190, 178, 1);
  color: #fff;
}
@media (min-width: 800px) {
  .oppia-splash-button-browse {
    left: calc(50% - 200px);
  }
  .oppia-splash-button-create {
    left: calc(50% + 200px);
  }

  .oppia-splash-section-two-content {
    padding-top: 80px;
  }
}
@media (max-width: 799px) {
  .oppia-splash-button-browse {
    left: 50%;
  }
  .oppia-splash-button-create {
    left: 50%;
    margin-top: 50px;
  }

  .oppia-splash-section-two-content {
    padding-top: 160px;
  }
}

.oppia-splash-bullet {
  margin: 0 auto 80px;
  max-width: 900px;
  overflow: hidden;
  position: relative;
  width: 80%;
}

.oppia-splash-column {
  text-align: center;
}
.oppia-splash-bullet-block {
  font-family: "Rubik", "Roboto", Arial, sans-serif;
  font-size: 1.17em;
  line-height: 128%;
  margin-bottom: 10px;
  max-width: 500px;
  text-align: left;
  width: 100%;
}

@media (min-width: 610px) {
  .oppia-splash-bullet-block {
    display: inline-block;
    width: 48%;
  }

  .oppia-splash-block-left {
    float: left;
  }
  .oppia-splash-block-right {
    float: right;
  }
}

/*
  About / learners / creators pages
*/
.oppia-about-clearfix {
  clear: both;
  content: "";
  display: table;
}

.oppia-about-header {
  background-blend-mode: multiply;
  background-color: #afd2eb;
  background-image: url("../images/general/icons-bg.png");
  padding: 10%;
  text-align: center;
}
.oppia-about-header h1 {
  color: #009688;
  font-family: "Capriola", "Roboto", Arial, sans-serif;
  font-size: 3em;
}

.oppia-about-content {
  padding: 0;
  width: 60%;
}

.oppia-about-extra-container {
  width: 100%;
}

.oppia-about-extra-content {
  margin: 0 auto;
  position: relative;
  width: 60%;
}

.oppia-about-otter-container {
  bottom: -2.3em;
  display: inline-block;
  position: absolute;
}

.oppia-about-otter-speech-card {
  float: right;
  width: 65%;
}

.oppia-about-otter-speech-bubble {
  background: #fff;
  border-left: none;
  border-radius: 5px;
  margin: 1em 0 3em;
  padding: 20px 10px;
  position: relative;
  text-align: center;
}

.oppia-about-otter-speech-bubble:before {
  background: #fff;
  border-bottom-right-radius: 80px 50px;
  bottom: -1.7em;
  content: "";
  display: block;
  height: 30px;
  left: 1em;
  position: absolute;
  width: 50px;
  z-index: 10;
}

.oppia-about-otter-speech-bubble:after {
  background: #eee;
  border-bottom-right-radius: 40px 50px;
  bottom: -1.7em;
  content: "";
  display: block;
  height: 30px;
  left: 1em;
  position: absolute;
  width: 20px;
  z-index: 10;
}

.oppia-about-extra-container h3 {
  color: #fff;
  text-align: center;
}

.oppia-about-otter-speech-bubble h3 {
  color: #000;
}

.oppia-about-extra-content p {
  margin: 1.5em 0;
}

.oppia-about-card-content-wide {
  margin: 0 auto;
  max-width: 600px;
  padding: 5% 0;
  width: 90%;
}

.oppia-about-card-content-narrow {
  width: 70%;
}

.oppia-about-three-cols-container {
  display: flex;
  flex-wrap: wrap;
}

.oppia-about-three-cols-feature,
.oppia-about-three-cols-feature p {
  text-align: center;
}

.oppia-about-three-cols-layout {
  margin-right: 20px;
  width: calc((100% - 40px) / 3);
}

.oppia-about-three-cols-layout:last-of-type {
  margin-right: 0;
}

.oppia-about-credits-letter-groups {
  margin: 0 0 10% 0;
}

.oppia-about-extra-info {
  background-color: #009788;
  color: #fff;
  width: 100%;
}

.oppia-about-tab-content {
  display: none;
}

.oppia-about-visible-content {
  display: block;
  position: relative;
}

.oppia-about-content p {
  margin: 1.5em 0;
}

.oppia-about-content ol,
.oppia-about-content ul {
  padding: 0;
}

.oppia-about-content h2 {
  text-align: center;
}

.oppia-about-tabs {
  border-bottom: 1px solid #eee;
  display: flex;
  flex-wrap: wrap;
  text-align: center;
  margin-bottom: 0;
}

.oppia-about-tabs li {
  display: flex;
  margin-bottom: 0;
  width: calc(100% / 3);
}

.oppia-about-tabs-active .oppia-about-tabs-text {
  color: #009688;
  border-bottom: 2px solid #009688;
}

.oppia-about-tabs-text {
  color: #009688;
  border-bottom: none;
  padding: 10px;
  text-decoration: none;
  width: 100%;
}

.oppia-about-tabs-text:hover,
.oppia-about-tabs-text:focus
{
  color: #009688;
  text-decoration: none;
}

.oppia-about-otter {
  width: 200px;
}

.oppia-about-teach-tabs ul li{
  width: calc(100% / 2);
}

.oppia-about-button {
  background-color: rgba(0,0,0,0.2);
  color: rgba(255,255,255,1.0);
  font-family: "Capriola", "Roboto", Arial, sans-serif;
  font-size: 18px;
  margin: 15px;
  padding: 15px;
  text-transform: uppercase;
  white-space: normal;
}

.oppia-about-button:hover {
  background-color: rgba(5,190,178,1);
  color: rgba(255,255,255,1);
}

.oppia-about-buttons-container {
  text-align: center;
}

.oppia-about-credits-letter-groups span {
  font-size: 1.8em;
}

.oppia-about-credits-letter-groups ul li {
  list-style-type: none;
}

/*
  about/learners/creators media queries
*/

@media only screen and (min-width: 1400px) {
  .oppia-about-content, .oppia-about-extra-content {
    width: 960px;
  }
}

@media only screen and (max-width: 730px) {
  .oppia-about-content, .oppia-about-extra-content {
    width: 90%;
  }
  .oppia-about-otter-container {
    left: -3em;
    bottom: -1.8em;
  }
  .oppia-about-otter {
    width: 200px;
  }
  .oppia-about-otter-speech-bubble {
    padding: 10px;
  }
}

@media only screen and (max-width: 500px) {
  .oppia-about-header h1 {
    font-size: 2.5em;
  }
  .oppia-about-tabs li, .oppia-about-teach-tabs ul li {
    width: 100%;
    border-right: none;
    border-bottom: 1px solid rgba(0,0,0,0.1);
  }
  .oppia-about-card-content-wide, .oppia-about-card-content-narrow {
    width: 80%;
  }
  .oppia-about-three-cols-layout {
    width: 100%;
    text-align: center;
    padding: 0;
    margin: 0;
  }
  .oppia-about-otter-speech-card {
    width: 50%;
  }
  .oppia-about-buttons {
    width: 100%;
    margin: 20px 0 0 0;
  }
  .oppia-about-buttons:first-child {
    margin: 0;
  }
}<|MERGE_RESOLUTION|>--- conflicted
+++ resolved
@@ -628,12 +628,7 @@
 */
 .oppia-footer {
   background-color: #094142;
-<<<<<<< HEAD
-  bottom: 0;
   color: #fff;
-=======
-  color: #FFFFFF;
->>>>>>> d94b0e74
   font-size: 13px;
   line-height: 20px;
   width: 100%;
