--- conflicted
+++ resolved
@@ -140,8 +140,8 @@
     expect(failSpy).not.toHaveBeenCalled();
   }));
 
-<<<<<<< HEAD
-=======
+ fix/colorized-error
+
   it('should validate access to practice session page', fakeAsync(() => {
     let classroomUrlFragment = 'classroom';
     let topicUrlFragment = 'topic';
@@ -178,7 +178,7 @@
     expect(failSpy).not.toHaveBeenCalled();
   }));
 
->>>>>>> e7b98ab7
+ develop
   it('should validate whether user profile exists', fakeAsync(() => {
     let username = 'test_username';
 
