// Copyright 2021 The Oppia Authors. All Rights Reserved.
//
// Licensed under the Apache License, Version 2.0 (the "License");
// you may not use this file except in compliance with the License.
// You may obtain a copy of the License at
//
//      http://www.apache.org/licenses/LICENSE-2.0
//
// Unless required by applicable law or agreed to in writing, software
// distributed under the License is distributed on an "AS-IS" BASIS,
// WITHOUT WARRANTIES OR CONDITIONS OF ANY KIND, either express or implied.
// See the License for the specific language governing permissions and
// limitations under the License.

/**
 * @fileoverview Backend Api Service for access validation.
 */

import {HttpClient, HttpParams} from '@angular/common/http';
import {Injectable} from '@angular/core';
import {UrlInterpolationService} from 'domain/utilities/url-interpolation.service';

@Injectable({
  providedIn: 'root',
})
export class AccessValidationBackendApiService {
  STORY_EDITOR_PAGE_ACCESS_VALIDATOR =
    '/access_validation_handler/can_access_story_editor_page/<story_id>';

  SUBTOPIC_VIEWER_PAGE_ACCESS_VALIDATOR =
    '/access_validation_handler/can_access_subtopic_viewer_page/<classroom_url_fragment>/<topic_url_fragment>/revision/<subtopic_url_fragment>';

  CLASSROOM_PAGE_ACCESS_VALIDATOR =
    '/access_validation_handler/can_access_classroom_page';

  CAN_MANAGE_OWN_ACCOUNT_VALIDATOR =
    '/access_validation_handler/can_manage_own_account';

  DOES_PROFILE_EXIST =
    '/access_validation_handler/does_profile_exist/<username>';

  RELEASE_COORDINATOR_PAGE_ACCESS_VALIDATOR =
    '/access_validation_handler/can_access_release_coordinator_page';

  LEARNER_GROUP_EDITOR_PAGE_ACCESS_VALIDATOR =
    '/access_validation_handler/can_access_edit_learner_group_page/' +
    '<learner_group_id>';

  LEARNER_GROUP_CREATOR_PAGE_ACCESS_VALIDATOR =
    '/access_validation_handler/can_access_create_learner_group_page';

  DIAGNOSTIC_TEST_PLAYER_PAGE_ACCESS_VALIDATOR =
    '/access_validation_handler/can_access_diagnostic_test_player_page';

  FACILITATOR_DASHBOARD_PAGE_ACCESS_VALIDATOR =
    '/access_validation_handler/can_access_facilitator_dashboard_page';

  DOES_LEARNER_GROUP_EXIST =
    '/access_validation_handler/does_learner_group_exist/<learner_group_id>';

  TOPIC_VIEWER_PAGE_ACCESS_VALIDATOR =
    '/access_validation_handler/can_access_topic_viewer_page/' +
    '<classroom_url_fragment>/<topic_url_fragment>';

  BLOG_HOME_PAGE_ACCESS_VALIDATOR =
    '/access_validation_handler/can_access_blog_home_page';

  BLOG_POST_PAGE_ACCESS_VALIDATOR =
    '/access_validation_handler/can_access_blog_post_page';

  BLOG_AUTHOR_PROFILE_PAGE_ACCESS_VALIDATOR =
    '/access_validation_handler/can_access_blog_author_profile_page/<author_username>'; // eslint-disable-line max-len

  TOPIC_EDITOR_ACCESS_VALIDATOR_URL =
    '/access_validation_handler/can_access_topic_editor/<topic_id>';

  COLLECTION_PLAYER_PAGE_ACCESS_VALIDATOR_URL_TEMPLATE =
    '/access_validation_handler/can_access_collection_player_page/<collection_id>'; // eslint-disable-line max-len

  SKILL_EDITOR_ACCESS_VALIDATION_URL =
    '/access_validation_handler/can_access_skill_editor/<skill_id>';

  COLLECTION_EDITOR_PAGE_ACCESS_VALIDATOR =
    '/access_validation_handler/' +
    'can_access_collection_editor_page/<collection_id>';

  EXPLORATION_EDITOR_PAGE_ACCESS_VALIDATOR =
    '/access_validation_handler/can_access_exploration_editor_page/<exploration_id>';

  CLASSROOMS_PAGE_ACCESS_VALIDATION =
    '/access_validation_handler/can_access_classrooms_page';

  EXPLORATION_PLAYER_PAGE_ACCESS_VALIDATOR =
    '/access_validation_handler/can_access_exploration_player_page/<exploration_id>';

  REVIEW_TESTS_PAGE_ACCESS_VALIDATOR =
    '/access_validation_handler/can_access_review_tests_page/<classroom_url_fragment>/<topic_url_fragment>/<story_url_fragment>'; // eslint-disable-line max-len

  constructor(
    private http: HttpClient,
    private urlInterpolationService: UrlInterpolationService
  ) {}

  validateAccessToExplorationEditorPage(explorationId: string): Promise<void> {
    let url = this.urlInterpolationService.interpolateUrl(
      this.EXPLORATION_EDITOR_PAGE_ACCESS_VALIDATOR,
      {
        exploration_id: explorationId,
      }
    );
    return this.http.get<void>(url).toPromise();
  }

  validateAccessToStoryEditorPage(storyId: string): Promise<void> {
    let url = this.urlInterpolationService.interpolateUrl(
      this.STORY_EDITOR_PAGE_ACCESS_VALIDATOR,
      {
        story_id: storyId,
      }
    );
    return this.http.get<void>(url).toPromise();
  }

  validateAccessToExplorationPlayerPage(
    explorationId: string,
    version: string | null
  ): Promise<void> {
    const url = this.urlInterpolationService.interpolateUrl(
      this.EXPLORATION_PLAYER_PAGE_ACCESS_VALIDATOR,
      {
        exploration_id: explorationId,
      }
    );

    const params = version ? new HttpParams().set('v', version) : undefined;

    return this.http.get<void>(url, {params}).toPromise();
  }

  validateAccessToReviewTestPage(
    classroomUrlFragment: string,
    topicUrlFragment: string,
    storyUrlFragment: string
  ): Promise<void> {
    let url = this.urlInterpolationService.interpolateUrl(
      this.REVIEW_TESTS_PAGE_ACCESS_VALIDATOR,
      {
        classroom_url_fragment: classroomUrlFragment,
        topic_url_fragment: topicUrlFragment,
        story_url_fragment: storyUrlFragment,
      }
    );
    return this.http.get<void>(url).toPromise();
  }

  validateAccessToSubtopicViewerPage(
    classroomUrlFragment: string,
    topicUrlFragment: string,
    subtopicUrlFragment: string
  ): Promise<void> {
    let url = this.urlInterpolationService.interpolateUrl(
      this.SUBTOPIC_VIEWER_PAGE_ACCESS_VALIDATOR,
      {
        classroom_url_fragment: classroomUrlFragment,
        topic_url_fragment: topicUrlFragment,
        subtopic_url_fragment: subtopicUrlFragment,
      }
    );

    return this.http.get<void>(url).toPromise();
  }

  validateAccessToTopicViewerPage(
    classroomUrlFragment: string,
    topicUrlFragment: string
  ): Promise<void> {
    let url = this.urlInterpolationService.interpolateUrl(
      this.TOPIC_VIEWER_PAGE_ACCESS_VALIDATOR,
      {
        classroom_url_fragment: classroomUrlFragment,
        topic_url_fragment: topicUrlFragment,
      }
    );
    return this.http.get<void>(url).toPromise();
  }

<<<<<<< HEAD
=======
  validateAccessToPracticeSessionPage(
    classroomUrlFragment: string,
    topicUrlFragment: string,
    selectedSubtopicIds: string
  ): Promise<void> {
    let url = this.urlInterpolationService.interpolateUrl(
      this.PRACTICE_SESSION_PAGE_ACCESS_VALIDATOR,
      {
        classroom_url_fragment: classroomUrlFragment,
        topic_url_fragment: topicUrlFragment,
      }
    );
    const params = new HttpParams().set(
      'selected_subtopic_ids',
      selectedSubtopicIds
    );
    return this.http.get<void>(url, {params}).toPromise();
  }

>>>>>>> e7b98ab7
  validateAccessToClassroomPage(classroomUrlFragment: string): Promise<void> {
    return this.http
      .get<void>(this.CLASSROOM_PAGE_ACCESS_VALIDATOR, {
        params: {
          classroom_url_fragment: classroomUrlFragment,
        },
      })
      .toPromise();
  }

  validateAccessToClassroomsPage(): Promise<void> {
    return this.http
      .get<void>(this.CLASSROOMS_PAGE_ACCESS_VALIDATION)
      .toPromise();
  }

  validateAccessToBlogHomePage(): Promise<void> {
    return this.http
      .get<void>(this.BLOG_HOME_PAGE_ACCESS_VALIDATOR)
      .toPromise();
  }

  validateAccessToBlogPostPage(blogPostPageUrlFragment: string): Promise<void> {
    return this.http
      .get<void>(this.BLOG_POST_PAGE_ACCESS_VALIDATOR, {
        params: {
          blog_post_url_fragment: blogPostPageUrlFragment,
        },
      })
      .toPromise();
  }

  validateAccessToBlogAuthorProfilePage(authorUsername: string): Promise<void> {
    let url = this.urlInterpolationService.interpolateUrl(
      this.BLOG_AUTHOR_PROFILE_PAGE_ACCESS_VALIDATOR,
      {
        author_username: authorUsername,
      }
    );
    return this.http.get<void>(url).toPromise();
  }

  validateCanManageOwnAccount(): Promise<void> {
    return this.http
      .get<void>(this.CAN_MANAGE_OWN_ACCOUNT_VALIDATOR)
      .toPromise();
  }

  validateAccessToCollectionPlayerPage(collectionId: string): Promise<void> {
    let url = this.urlInterpolationService.interpolateUrl(
      this.COLLECTION_PLAYER_PAGE_ACCESS_VALIDATOR_URL_TEMPLATE,
      {
        collection_id: collectionId,
      }
    );

    return this.http.get<void>(url).toPromise();
  }

  validateAccessToTopicEditorPage(topicId: string): Promise<void> {
    let url = this.urlInterpolationService.interpolateUrl(
      this.TOPIC_EDITOR_ACCESS_VALIDATOR_URL,
      {
        topic_id: topicId,
      }
    );

    return this.http.get<void>(url).toPromise();
  }

  doesProfileExist(username: string): Promise<void> {
    let url = this.urlInterpolationService.interpolateUrl(
      this.DOES_PROFILE_EXIST,
      {
        username: username,
      }
    );

    return this.http.get<void>(url).toPromise();
  }

  validateAccessToReleaseCoordinatorPage(): Promise<void> {
    return this.http
      .get<void>(this.RELEASE_COORDINATOR_PAGE_ACCESS_VALIDATOR)
      .toPromise();
  }

  validateAccessToLearnerGroupEditorPage(
    learnerGroupId: string
  ): Promise<void> {
    let url = this.urlInterpolationService.interpolateUrl(
      this.LEARNER_GROUP_EDITOR_PAGE_ACCESS_VALIDATOR,
      {
        learner_group_id: learnerGroupId,
      }
    );

    return this.http.get<void>(url).toPromise();
  }

  validateAccessToLearnerGroupCreatorPage(): Promise<void> {
    return this.http
      .get<void>(this.LEARNER_GROUP_CREATOR_PAGE_ACCESS_VALIDATOR)
      .toPromise();
  }

  validateAccessToSkillEditorPage(skillId: string): Promise<void> {
    let url = this.urlInterpolationService.interpolateUrl(
      this.SKILL_EDITOR_ACCESS_VALIDATION_URL,
      {
        skill_id: skillId,
      }
    );

    return this.http.get<void>(url).toPromise();
  }

  validateAccessToDiagnosticTestPlayerPage(): Promise<void> {
    return this.http
      .get<void>(this.DIAGNOSTIC_TEST_PLAYER_PAGE_ACCESS_VALIDATOR)
      .toPromise();
  }

  validateAccessToFacilitatorDashboardPage(): Promise<void> {
    return this.http
      .get<void>(this.FACILITATOR_DASHBOARD_PAGE_ACCESS_VALIDATOR)
      .toPromise();
  }

  doesLearnerGroupExist(learnerGroupId: string): Promise<void> {
    let url = this.urlInterpolationService.interpolateUrl(
      this.DOES_LEARNER_GROUP_EXIST,
      {
        learner_group_id: learnerGroupId,
      }
    );

    return this.http.get<void>(url).toPromise();
  }

  validateAccessCollectionEditorPage(collectionId: string): Promise<void> {
    let url = this.urlInterpolationService.interpolateUrl(
      this.COLLECTION_EDITOR_PAGE_ACCESS_VALIDATOR,
      {
        collection_id: collectionId,
      }
    );

    return this.http.get<void>(url).toPromise();
  }
}<|MERGE_RESOLUTION|>--- conflicted
+++ resolved
@@ -184,8 +184,8 @@
     return this.http.get<void>(url).toPromise();
   }
 
-<<<<<<< HEAD
-=======
+ fix/colorized-error
+
   validateAccessToPracticeSessionPage(
     classroomUrlFragment: string,
     topicUrlFragment: string,
@@ -205,7 +205,7 @@
     return this.http.get<void>(url, {params}).toPromise();
   }
 
->>>>>>> e7b98ab7
+ develop
   validateAccessToClassroomPage(classroomUrlFragment: string): Promise<void> {
     return this.http
       .get<void>(this.CLASSROOM_PAGE_ACCESS_VALIDATOR, {
