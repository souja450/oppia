# Copyright 2014 The Oppia Authors. All Rights Reserved.
#
# Licensed under the Apache License, Version 2.0 (the "License");
# you may not use this file except in compliance with the License.
# You may obtain a copy of the License at
#
#      http://www.apache.org/licenses/LICENSE-2.0
#
# Unless required by applicable law or agreed to in writing, software
# distributed under the License is distributed on an "AS-IS" BASIS,
# WITHOUT WARRANTIES OR CONDITIONS OF ANY KIND, either express or implied.
# See the License for the specific language governing permissions and
# limitations under the License.

"""URL routing definitions, and some basic error/warmup handlers."""

import logging

# pylint: disable=relative-import
from core.controllers import admin
from core.controllers import base
from core.controllers import collection_editor
from core.controllers import collection_viewer
from core.controllers import dashboard
from core.controllers import editor
from core.controllers import feedback
from core.controllers import library
from core.controllers import moderator
from core.controllers import pages
from core.controllers import profile
from core.controllers import reader
from core.controllers import recent_commits
from core.controllers import resources
from core.domain import user_services
from core.platform import models
import feconf
# pylint: enable=relative-import

from mapreduce import main as mapreduce_main
from mapreduce import parameters as mapreduce_parameters
import webapp2
from webapp2_extras.routes import RedirectRoute

transaction_services = models.Registry.import_transaction_services()


class FrontendErrorHandler(base.BaseHandler):
    """Handles errors arising from the frontend."""

    REQUIRE_PAYLOAD_CSRF_CHECK = False

    def post(self):
        """Records errors reported by the frontend."""
        logging.error('Frontend error: %s' % self.payload.get('error'))
        self.render_json(self.values)


class WarmupHandler(base.BaseHandler):
    """Handles warmup requests."""

    def get(self):
        """Handles GET warmup requests."""
        pass


class HomePageRedirectHandler(base.BaseHandler):
    """When a request is made to '/', check the user's login status, and
    redirect them appropriately.
    """
    def get(self):
        if self.user_id and user_services.has_fully_registered(self.user_id):
            self.redirect(feconf.DASHBOARD_URL)
        else:
            self.redirect(feconf.SPLASH_URL)


def get_redirect_route(regex_route, handler, defaults=None):
    """Returns a route that redirects /foo/ to /foo.

    Warning: this method strips off parameters after the trailing slash. URLs
    with parameters should be formulated without the trailing slash.
    """
    if defaults is None:
        defaults = {}
    name = regex_route.replace('/', '_')
    return RedirectRoute(
        regex_route, handler, name, strict_slash=True, defaults=defaults)


def authorization_wrapper(self, *args, **kwargs):
    # developers.google.com/appengine/docs/python/taskqueue/overview-push
    # promises that this header cannot be set by external callers. If this
    # is present, we can be certain that the request is internal and from
    # the task queue worker.
    if 'X-AppEngine-TaskName' not in self.request.headers:
        self.response.out.write('Forbidden')
        self.response.set_status(403)
        return
    self.real_dispatch(*args, **kwargs)


def ui_access_wrapper(self, *args, **kwargs):
    self.real_dispatch(*args, **kwargs)


MAPREDUCE_HANDLERS = []

for path, handler_class in mapreduce_main.create_handlers_map():
    if path.startswith('.*/pipeline'):
        if 'pipeline/rpc/' in path or path == '.*/pipeline(/.+)':
            path = path.replace('.*/pipeline', '/mapreduce/ui/pipeline')
        else:
            path = path.replace('.*/pipeline', '/mapreduce/worker/pipeline')
    else:
        if '_callback' in path:
            path = path.replace('.*', '/mapreduce/worker', 1)
        elif '/list_configs' in path:
            continue
        else:
            path = path.replace('.*', '/mapreduce/ui', 1)

    if '/ui/' in path or path.endswith('/ui'):
        if (hasattr(handler_class, 'dispatch') and
                not hasattr(handler_class, 'real_dispatch')):
            handler_class.real_dispatch = handler_class.dispatch
            handler_class.dispatch = ui_access_wrapper
        MAPREDUCE_HANDLERS.append((path, handler_class))
    else:
        if (hasattr(handler_class, 'dispatch') and
                not hasattr(handler_class, 'real_dispatch')):
            handler_class.real_dispatch = handler_class.dispatch
            handler_class.dispatch = authorization_wrapper
        MAPREDUCE_HANDLERS.append((path, handler_class))

# Tell map/reduce internals that this is now the base path to use.
mapreduce_parameters.config.BASE_PATH = '/mapreduce/worker'

# Register the URLs with the classes responsible for handling them.
URLS = MAPREDUCE_HANDLERS + [
    get_redirect_route(r'/_ah/warmup', WarmupHandler),
    get_redirect_route(r'/', HomePageRedirectHandler),

    get_redirect_route(feconf.SPLASH_URL, pages.SplashPage),
    get_redirect_route(r'/about', pages.AboutPage),
    get_redirect_route(r'/foundation', pages.AboutRedirectPage),
    get_redirect_route(r'/credits', pages.AboutRedirectPage),
    get_redirect_route(r'/teach', pages.TeachPage),
    get_redirect_route(r'/participate', pages.TeachRedirectPage),
    get_redirect_route(r'/site_guidelines', pages.TeachRedirectPage),
    get_redirect_route(r'/console_errors', pages.ConsoleErrorPage),
    get_redirect_route(r'/contact', pages.ContactPage),

    get_redirect_route(r'/blog', pages.BlogPage),
    get_redirect_route(r'/forum', pages.ForumPage),
    get_redirect_route(r'/donate', pages.DonatePage),
    get_redirect_route(r'/thanks', pages.ThanksPage),
    get_redirect_route(r'/terms', pages.TermsPage),
    get_redirect_route(r'/privacy', pages.PrivacyPage),

    get_redirect_route(r'%s' % feconf.ADMIN_URL, admin.AdminPage),
    get_redirect_route(r'/adminhandler', admin.AdminHandler),
    get_redirect_route(r'/adminjoboutput', admin.AdminJobOutput),
    get_redirect_route(
        r'/admintopicscsvdownloadhandler',
        admin.AdminTopicsCsvDownloadHandler),

    get_redirect_route(
        r'/notifications_dashboard', dashboard.NotificationsDashboardPage),
    get_redirect_route(
        r'/notificationsdashboardhandler/data',
        dashboard.NotificationsDashboardHandler),
    get_redirect_route(
        r'/notificationshandler', dashboard.NotificationsHandler),
    get_redirect_route(
        r'%s' % feconf.DASHBOARD_URL, dashboard.DashboardPage),
    get_redirect_route(
        r'%s' % feconf.DASHBOARD_DATA_URL, dashboard.DashboardHandler),
    get_redirect_route(
        r'%s' % feconf.NEW_EXPLORATION_URL, dashboard.NewExploration),
    get_redirect_route(
        r'%s' % feconf.NEW_COLLECTION_URL, dashboard.NewCollection),
    get_redirect_route(
        r'%s' % feconf.UPLOAD_EXPLORATION_URL, dashboard.UploadExploration),
    get_redirect_route(
        r'/my_explorations', dashboard.DashboardRedirectPage),

    get_redirect_route(
        r'/imagehandler/<exploration_id>/<encoded_filepath>',
        resources.ImageHandler),
    get_redirect_route(
        r'/object_editor_template/<obj_type>',
        resources.ObjectEditorTemplateHandler),
    get_redirect_route(
        r'/value_generator_handler/<generator_id>',
        resources.ValueGeneratorHandler),

    get_redirect_route(r'%s' % feconf.LIBRARY_INDEX_URL, library.LibraryPage),
    get_redirect_route(r'/libraryindexhandler', library.LibraryIndexHandler),
    get_redirect_route(r'%s' % feconf.LIBRARY_SEARCH_URL, library.LibraryPage),
    get_redirect_route(
        r'%s' % feconf.LIBRARY_SEARCH_DATA_URL, library.SearchHandler),
    get_redirect_route(r'/gallery', library.LibraryRedirectPage),
    get_redirect_route(r'/contribute', library.LibraryRedirectPage),
    get_redirect_route(r'/learn', library.LibraryRedirectPage),
    get_redirect_route(r'/playtest', library.LibraryRedirectPage),
    get_redirect_route(
        feconf.EXPLORATION_SUMMARIES_DATA_URL,
        library.ExplorationSummariesHandler),

    get_redirect_route(r'/profile/<username>', profile.ProfilePage),
    get_redirect_route(
        r'/profilehandler/data/<username>', profile.ProfileHandler),
    get_redirect_route(r'/preferences', profile.PreferencesPage),
    get_redirect_route(
        r'/preferenceshandler/data', profile.PreferencesHandler),
    get_redirect_route(
        r'/preferenceshandler/profile_picture', profile.ProfilePictureHandler),
    get_redirect_route(
        r'/preferenceshandler/profile_picture_by_username/<username>',
        profile.ProfilePictureHandlerByUsername),
    get_redirect_route(r'%s' % feconf.SIGNUP_URL, profile.SignupPage),
    get_redirect_route(r'%s' % feconf.SIGNUP_DATA_URL, profile.SignupHandler),
    get_redirect_route(
        r'%s' % feconf.USERNAME_CHECK_DATA_URL, profile.UsernameCheckHandler),
    get_redirect_route(
        r'%s' % feconf.SITE_LANGUAGE_DATA_URL, profile.SiteLanguageHandler),

    get_redirect_route(r'/moderator', moderator.ModeratorPage),
    get_redirect_route(
        r'/moderatorhandler/featured', moderator.FeaturedActivitiesHandler),
    get_redirect_route(
        r'/moderatorhandler/email_draft/<action>', moderator.EmailDraftHandler),

    get_redirect_route(
        r'%s/<exploration_id>' % feconf.EXPLORATION_URL_PREFIX,
        reader.ExplorationPage),
    get_redirect_route(
        r'%s/<exploration_id>' % feconf.EXPLORATION_INIT_URL_PREFIX,
        reader.ExplorationHandler),
    get_redirect_route(
        '/explorehandler/exploration_start_event/<exploration_id>',
        reader.ExplorationStartEventHandler),
    get_redirect_route(
        r'/explorehandler/state_hit_event/<exploration_id>',
        reader.StateHitEventHandler),
    get_redirect_route(
        r'/explorehandler/answer_submitted_event/<exploration_id>',
        reader.AnswerSubmittedEventHandler),
    get_redirect_route(
        r'/explorehandler/give_feedback/<exploration_id>',
        reader.ReaderFeedbackHandler),
    get_redirect_route(
        r'/explorehandler/exploration_complete_event/<exploration_id>',
        reader.ExplorationCompleteEventHandler),
    get_redirect_route(
        r'/explorehandler/exploration_maybe_leave_event/<exploration_id>',
        reader.ExplorationMaybeLeaveHandler),
    get_redirect_route(
        r'/explorehandler/classify/<exploration_id>', reader.ClassifyHandler),
    get_redirect_route(
        r'/explorehandler/rating/<exploration_id>', reader.RatingHandler),
    get_redirect_route(
        r'/explorehandler/recommendations/<exploration_id>',
        reader.RecommendationsHandler),

    get_redirect_route(
        r'%s/<exploration_id>' % feconf.EDITOR_URL_PREFIX,
        editor.ExplorationPage),
    get_redirect_route(
        r'/createhandler/data/<exploration_id>', editor.ExplorationHandler),
    get_redirect_route(
        r'/createhandler/download/<exploration_id>',
        editor.ExplorationDownloadHandler),
    get_redirect_route(
        r'/createhandler/imageupload/<exploration_id>',
        editor.ImageUploadHandler),
    get_redirect_route(
<<<<<<< HEAD
=======
        r'/createhandler/resolved_answers/<exploration_id>/<escaped_state_name>',  # pylint: disable=line-too-long
        editor.ResolvedAnswersHandler),
    get_redirect_route(r'/createhandler/state_yaml', editor.StateYamlHandler),
    get_redirect_route(
>>>>>>> 9ff9d7ce
        r'/createhandler/training_data/<exploration_id>/<escaped_state_name>',
        editor.UntrainedAnswersHandler),
    get_redirect_route(
        r'/createhandler/resource_list/<exploration_id>',
        editor.ExplorationResourcesHandler),
    get_redirect_route(
        r'/createhandler/revert/<exploration_id>',
        editor.ExplorationRevertHandler),
    get_redirect_route(
        r'%s/<exploration_id>' % feconf.EXPLORATION_RIGHTS_PREFIX,
        editor.ExplorationRightsHandler),
    get_redirect_route(
        r'/createhandler/moderatorrights/<exploration_id>',
        editor.ExplorationModeratorRightsHandler),
    get_redirect_route(
        r'/createhandler/snapshots/<exploration_id>',
        editor.ExplorationSnapshotsHandler),
    get_redirect_route(
        r'/createhandler/statisticsversion/<exploration_id>',
        editor.ExplorationStatsVersionsHandler),
    get_redirect_route(
        r'/createhandler/statistics/<exploration_id>/<exploration_version>',
        editor.ExplorationStatisticsHandler),
    get_redirect_route(
        r'/createhandler/state_rules_stats/<exploration_id>/<escaped_state_name>',  # pylint: disable=line-too-long
        editor.StateRulesStatsHandler),
    get_redirect_route(
        r'/createhandler/started_tutorial_event',
        editor.StartedTutorialEventHandler),
    get_redirect_route(
        r'/createhandler/autosave_draft/<exploration_id>',
        editor.EditorAutosaveHandler),

    get_redirect_route(
        r'%s' % feconf.RECENT_COMMITS_DATA_URL,
        recent_commits.RecentCommitsHandler),
    get_redirect_route(
        r'%s' % feconf.RECENT_FEEDBACK_MESSAGES_DATA_URL,
        feedback.RecentFeedbackMessagesHandler),

    get_redirect_route(
        r'%s' % feconf.FEEDBACK_THREAD_VIEW_EVENT_URL,
        feedback.FeedbackThreadViewEventHandler),
    get_redirect_route(
        r'%s/<exploration_id>' % feconf.FEEDBACK_THREADLIST_URL_PREFIX,
        feedback.ThreadListHandler),
    get_redirect_route(
        r'%s/<exploration_id>/<thread_id>' % feconf.FEEDBACK_THREAD_URL_PREFIX,
        feedback.ThreadHandler),
    get_redirect_route(
        r'%s/<exploration_id>' % feconf.FEEDBACK_STATS_URL_PREFIX,
        feedback.FeedbackStatsHandler),
    get_redirect_route(
        r'%s/<exploration_id>' % feconf.SUGGESTION_URL_PREFIX,
        feedback.SuggestionHandler),
    get_redirect_route(
        r'%s/<exploration_id>' % feconf.FLAG_EXPLORATION_URL_PREFIX,
        reader.FlagExplorationHandler),
    get_redirect_route(
        r'%s/<exploration_id>/<thread_id>' %
        feconf.SUGGESTION_ACTION_URL_PREFIX,
        feedback.SuggestionActionHandler),
    get_redirect_route(
        r'%s/<exploration_id>' % feconf.SUGGESTION_LIST_URL_PREFIX,
        feedback.SuggestionListHandler),

    get_redirect_route(
        r'%s/<collection_id>' % feconf.COLLECTION_URL_PREFIX,
        collection_viewer.CollectionPage),
    get_redirect_route(
        r'%s/<collection_id>' % feconf.COLLECTION_DATA_URL_PREFIX,
        collection_viewer.CollectionDataHandler),

    get_redirect_route(
        r'%s/<collection_id>' % feconf.COLLECTION_EDITOR_URL_PREFIX,
        collection_editor.CollectionEditorPage),
    get_redirect_route(
        r'%s/<collection_id>' % feconf.COLLECTION_WRITABLE_DATA_URL_PREFIX,
        collection_editor.WritableCollectionDataHandler),
    get_redirect_route(
        r'%s/<collection_id>' % feconf.COLLECTION_RIGHTS_PREFIX,
        collection_editor.CollectionRightsHandler),

    get_redirect_route(r'/frontend_errors', FrontendErrorHandler),
    get_redirect_route(r'/logout', base.LogoutPage),

    # 404 error handler.
    get_redirect_route(r'/<:.*>', base.Error404Handler),
]

app = transaction_services.toplevel_wrapper(  # pylint: disable=invalid-name
    webapp2.WSGIApplication(URLS, debug=feconf.DEBUG))<|MERGE_RESOLUTION|>--- conflicted
+++ resolved
@@ -274,14 +274,8 @@
     get_redirect_route(
         r'/createhandler/imageupload/<exploration_id>',
         editor.ImageUploadHandler),
-    get_redirect_route(
-<<<<<<< HEAD
-=======
-        r'/createhandler/resolved_answers/<exploration_id>/<escaped_state_name>',  # pylint: disable=line-too-long
-        editor.ResolvedAnswersHandler),
     get_redirect_route(r'/createhandler/state_yaml', editor.StateYamlHandler),
     get_redirect_route(
->>>>>>> 9ff9d7ce
         r'/createhandler/training_data/<exploration_id>/<escaped_state_name>',
         editor.UntrainedAnswersHandler),
     get_redirect_route(
